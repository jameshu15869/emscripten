--- conflicted
+++ resolved
@@ -17,18 +17,15 @@
 
 Current Trunk
 -------------
-<<<<<<< HEAD
 - Remove `ALLOC_DYNAMIC` and deprecate `dynamicAlloc`.
 - Enable `--no-heap-copy` file packager option by default, and remove the old
   defualt behavior entirely. That is the behavior we should have had from the
   beginning as it is more memory-efficient.
-=======
 - `--no-entry` is now required in `STANDALONE_WASM` mode when building a reactor
   (application without a main function).  Previously exporting a list of
   functions that didn't include `_main` would imply this.  Now the list of
   `EXPORTED_FUNCTIONS` is not relevant in the deciding the type of application
   to build.
->>>>>>> b8e53965
 - Allow polymorphic types to be used without RTTI when using embind. (#10914)
 - Only strip the LLVM producer's section in release builds. In `-O0` builds, we
   try to leave the wasm from LLVM unmodified as much as possible, so if it
