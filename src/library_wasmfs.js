--- conflicted
+++ resolved
@@ -221,7 +221,6 @@
       });
     },
     // TODO: readlink
-<<<<<<< HEAD
     readlink: (path) => {
       var buf = _malloc(4096);
       var bytesRead = FS.handleError(withStackSave(() => {
@@ -233,7 +232,7 @@
 
       _free(buf);
       return ret;
-=======
+    },
     statBufToObject : (statBuf) => {
       // i53/u53 are enough for times and ino in practice.
       return {
@@ -251,7 +250,6 @@
           ctime: {{{ makeGetValue('statBuf', C_STRUCTS.stat.st_ctim.tv_sec, "i53") }}},
           ino: {{{ makeGetValue('statBuf', C_STRUCTS.stat.st_ino, "u53") }}}
       }
->>>>>>> 8f2dfeb4
     },
     // TODO: stat
     stat: (path) => {
