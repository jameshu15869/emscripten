--- conflicted
+++ resolved
@@ -400,8 +400,7 @@
         return __wasmfs_rename(oldPathBuffer, newPathBuffer);
       }));
     },
-<<<<<<< HEAD
-    syncfs: (populate, callback) => {
+    syncfs(populate, callback) {
       if (typeof populate == 'function') {
         callback = populate;
         populate = false;
@@ -409,11 +408,7 @@
       __wasmfs_syncfs();
       return callback(null);
     },
-    llseek: (stream, offset, whence) => {
-=======
-    // TODO: syncfs
     llseek(stream, offset, whence) {
->>>>>>> e929196c
       return FS.handleError(__wasmfs_llseek(stream.fd, {{{ splitI64('offset') }}}, whence));
     }
     // TODO: ioctl
