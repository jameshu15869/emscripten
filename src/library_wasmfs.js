/**
 * @license
 * Copyright 2022 The Emscripten Authors
 * SPDX-License-Identifier: MIT
 */

mergeInto(LibraryManager.library, {
  $wasmFSPreloadedFiles: [],
  $wasmFSPreloadedDirs: [],
  $FS__postset: `
FS.init();
FS.createPreloadedFile = FS_createPreloadedFile;
`,
  $FS__deps: [
    '$wasmFSPreloadedFiles',
    '$wasmFSPreloadedDirs',
    '$PATH',
    '$stringToUTF8OnStack',
    '$withStackSave',
    '$readI53FromI64',
    '$readI53FromU64',
    '$FS_createPreloadedFile',
    '$FS_getMode',
    // For FS.readFile
    '$UTF8ArrayToString',
#if FORCE_FILESYSTEM || INCLUDE_FULL_LIBRARY // see comment below on FORCE
    '$FS_modeStringToFlags',
    'malloc',
    'free',
#endif
  ],
  $FS : {
    init: () => {
      FS.ensureErrnoError();
    },
    ErrnoError: null,
    handleError: (returnValue) => {
      // Assume errors correspond to negative returnValues
      // since some functions like _wasmfs_open() return positive
      // numbers on success (some callers of this function may need to negate the parameter).
      if (returnValue < 0) {
        throw new FS.ErrnoError(-returnValue);
      }

      return returnValue;
    },
    ensureErrnoError: () => {
      if (FS.ErrnoError) return;
      FS.ErrnoError = /** @this{Object} */ function ErrnoError(code) {
        this.errno = code;
        this.message = 'FS error';
        this.name = "ErrnoError";
      }
      FS.ErrnoError.prototype = new Error();
      FS.ErrnoError.prototype.constructor = FS.ErrnoError;
    },
    createDataFile: (parent, name, fileData, canRead, canWrite, canOwn) => {
      // Data files must be cached until the file system itself has been initialized.
      var mode = FS_getMode(canRead, canWrite);
      var pathName = name ? parent + '/' + name : parent;
      wasmFSPreloadedFiles.push({pathName, fileData, mode});
    },
    createPath: (parent, path, canRead, canWrite) => {
      // Cache file path directory names.
      var parts = path.split('/').reverse();
      while (parts.length) {
        var part = parts.pop();
        if (!part) continue;
        var current = PATH.join2(parent, part);
        wasmFSPreloadedDirs.push({parentPath: parent, childName: part});
        parent = current;
      }
      return current;
    },
    readFile: (path, opts = {}) => {
      opts.encoding = opts.encoding || 'binary';
      if (opts.encoding !== 'utf8' && opts.encoding !== 'binary') {
        throw new Error('Invalid encoding type "' + opts.encoding + '"');
      }

      // Copy the file into a JS buffer on the heap.
      var buf = withStackSave(() => __wasmfs_read_file(stringToUTF8OnStack(path)));

      // The signed integer length resides in the first 8 bytes of the buffer.
      var length = {{{ makeGetValue('buf', '0', 'i53') }}};

      // Default return type is binary.
      // The buffer contents exist 8 bytes after the returned pointer.
      var ret = new Uint8Array(HEAPU8.subarray(buf + 8, buf + 8 + length));
      if (opts.encoding === 'utf8') {
        ret = UTF8ArrayToString(ret, 0);
      }

      return ret;
    },

#if FORCE_FILESYSTEM || INCLUDE_FULL_LIBRARY // FORCE_FILESYSTEM makes us
                                             // include all JS library code. We
                                             // must also do so if
                                             // INCLUDE_FULL_LIBRARY as other
                                             // places will refer to FS.cwd()
                                             // in that mode, and so we need
                                             // to include that.
    // Full JS API support

    cwd: () => UTF8ToString(__wasmfs_get_cwd()),
    mkdir: (path, mode) => withStackSave(() => {
      mode = mode !== undefined ? mode : 511 /* 0777 */;
      var buffer = stringToUTF8OnStack(path);
      return __wasmfs_mkdir({{{ to64('buffer') }}}, mode);
    }),
    // TODO: mkdirTree
    rmdir: (path) => FS.handleError(
      withStackSave(() => __wasmfs_rmdir(stringToUTF8OnStack(path)))
    ),
    open: (path, flags, mode) => withStackSave(() => {
      flags = typeof flags == 'string' ? FS_modeStringToFlags(flags) : flags;
      mode = typeof mode == 'undefined' ? 438 /* 0666 */ : mode;
      var buffer = stringToUTF8OnStack(path);
      var fd = FS.handleError(__wasmfs_open({{{ to64('buffer') }}}, flags, mode));
      return { fd : fd };
    }),
    create: (path, mode) => {
      // Default settings copied from the legacy JS FS API.
      mode = mode !== undefined ? mode : 438 /* 0666 */;
      mode &= {{{ cDefs.S_IALLUGO }}};
      mode |= {{{ cDefs.S_IFREG }}};
      return FS.mknod(path, mode, 0);
    },
    close: (stream) => FS.handleError(-__wasmfs_close(stream.fd)),
    unlink: (path) => withStackSave(() => {
      var buffer = stringToUTF8OnStack(path);
      return __wasmfs_unlink(buffer);
    }),
    chdir: (path) => withStackSave(() => {
      var buffer = stringToUTF8OnStack(path);
      return __wasmfs_chdir(buffer);
    }),
    // TODO: read
    read: (stream, buffer, offset, length, position) => {
      var seeking = typeof position != 'undefined';

      var dataBuffer = _malloc(length);

      var bytesRead;
      if (seeking) {
        bytesRead = __wasmfs_pread(stream.fd, dataBuffer, length, position);
      } else {
        bytesRead = __wasmfs_read(stream.fd, dataBuffer, length);
      }
      bytesRead = FS.handleError(bytesRead);

      for (var i = 0; i < length; i++) {
        buffer[offset + i] = {{{ makeGetValue('dataBuffer', 'i', 'i8')}}}
      }

      _free(dataBuffer);
      return bytesRead;
    },
    // Note that canOwn is an optimization that we ignore for now in WasmFS.
    write: (stream, buffer, offset, length, position, canOwn) => {
      var seeking = typeof position != 'undefined';

      var dataBuffer = _malloc(length);
      for (var i = 0; i < length; i++) {
        {{{ makeSetValue('dataBuffer', 'i', 'buffer[offset + i]', 'i8') }}};
      }

      var bytesRead;
      if (seeking) {
        bytesRead = __wasmfs_pwrite(stream.fd, dataBuffer, length, position);
      } else {
        bytesRead = __wasmfs_write(stream.fd, dataBuffer, length);
      }
      bytesRead = FS.handleError(bytesRead);
      _free(dataBuffer);

      return bytesRead;
    },
    allocate: (stream, offset, length) => {
      return FS.handleError(__wasmfs_allocate(stream.fd, {{{ splitI64('offset') }}}, {{{ splitI64('length') }}}));
    },
    // TODO: mmap
    // TODO: msync
    // TODO: munmap
    writeFile: (path, data) => withStackSave(() => {
      var pathBuffer = stringToUTF8OnStack(path);
      if (typeof data == 'string') {
        var buf = new Uint8Array(lengthBytesUTF8(data) + 1);
        var actualNumBytes = stringToUTF8Array(data, buf, 0, buf.length);
        data = buf.slice(0, actualNumBytes);
      }
      var dataBuffer = _malloc(data.length);
#if ASSERTIONS
      assert(dataBuffer);
#endif
<<<<<<< HEAD
        for (var i = 0; i < data.length; i++) {
          {{{ makeSetValue('dataBuffer', 'i', 'data[i]', 'i8') }}};
        }
        var ret = __wasmfs_write_file(pathBuffer, dataBuffer, data.length);
        _free(dataBuffer);
        return ret;
      });
    },
    symlink: (target, linkpath) => {
      return withStackSave(() => {
        var targetBuffer = stringToUTF8OnStack(target);
        var linkpathBuffer = stringToUTF8OnStack(linkpath);
        return __wasmfs_symlink(targetBuffer, linkpathBuffer);
      });
    },
    readlink: (path) => {
      var readBuffer = FS.handleError(withStackSave(() => __wasmfs_readlink(stringToUTF8OnStack(path))));
      return UTF8ToString(readBuffer);
    },
=======
      for (var i = 0; i < data.length; i++) {
        {{{ makeSetValue('dataBuffer', 'i', 'data[i]', 'i8') }}};
      }
      var ret = __wasmfs_write_file(pathBuffer, dataBuffer, data.length);
      _free(dataBuffer);
      return ret;
    }),
    symlink: (target, linkpath) => withStackSave(() => {
      var targetBuffer = stringToUTF8OnStack(target);
      var linkpathBuffer = stringToUTF8OnStack(linkpath);
      return __wasmfs_symlink(targetBuffer, linkpathBuffer);
    }),
    // TODO: readlink
>>>>>>> 4abedb89
    statBufToObject : (statBuf) => {
      // i53/u53 are enough for times and ino in practice.
      return {
          dev: {{{ makeGetValue('statBuf', C_STRUCTS.stat.st_dev, "u32") }}},
          mode: {{{ makeGetValue('statBuf', C_STRUCTS.stat.st_mode, "u32") }}},
          nlink: {{{ makeGetValue('statBuf', C_STRUCTS.stat.st_nlink, "u32") }}},
          uid: {{{ makeGetValue('statBuf', C_STRUCTS.stat.st_uid, "u32") }}},
          gid: {{{ makeGetValue('statBuf', C_STRUCTS.stat.st_gid, "u32") }}},
          rdev: {{{ makeGetValue('statBuf', C_STRUCTS.stat.st_rdev, "u32") }}},
          size: {{{ makeGetValue('statBuf', C_STRUCTS.stat.st_size, "i53") }}},
          blksize: {{{ makeGetValue('statBuf', C_STRUCTS.stat.st_blksize, "u32") }}},
          blocks: {{{ makeGetValue('statBuf', C_STRUCTS.stat.st_blocks, "u32") }}},
          atime: {{{ makeGetValue('statBuf', C_STRUCTS.stat.st_atim.tv_sec, "i53") }}},
          mtime: {{{ makeGetValue('statBuf', C_STRUCTS.stat.st_mtim.tv_sec, "i53") }}},
          ctime: {{{ makeGetValue('statBuf', C_STRUCTS.stat.st_ctim.tv_sec, "i53") }}},
          ino: {{{ makeGetValue('statBuf', C_STRUCTS.stat.st_ino, "u53") }}}
      }
    },
    // TODO: stat
    stat: (path) => {
      var statBuf = _malloc({{{ C_STRUCTS.stat.__size__ }}});
      FS.handleError(withStackSave(() => {
        return __wasmfs_stat(stringToUTF8OnStack(path), statBuf);
      }));
      var stats = FS.statBufToObject(statBuf);
      _free(statBuf);

      return stats;
    },
    // TODO: lstat
    lstat: (path) => {
      var statBuf = _malloc({{{ C_STRUCTS.stat.__size__ }}});
      FS.handleError(withStackSave(() => {
        return __wasmfs_lstat(stringToUTF8OnStack(path), statBuf);
      }));
      var stats = FS.statBufToObject(statBuf);
      _free(statBuf);

      return stats;
    },
    chmod: (path, mode) => {
      return FS.handleError(withStackSave(() => {
        var buffer = stringToUTF8OnStack(path);
        return __wasmfs_chmod(buffer, mode);
      }));
    },
    lchmod: (path, mode) => {
      return FS.handleError(withStackSave(() => {
        var buffer = stringToUTF8OnStack(path);
        return __wasmfs_lchmod(buffer, mode);
      }));
    },
    fchmod: (fd, mode) => {
      return FS.handleError(__wasmfs_fchmod(fd, mode));
    },
    // TDOO: chown
    // TODO: lchown
    // TODO: fchown
    truncate: (path, len) => {
      return FS.handleError(withStackSave(() => (__wasmfs_truncate(stringToUTF8OnStack(path), {{{ splitI64('len') }}}))));
    },
    ftruncate: (fd, len) => {
      return FS.handleError(__wasmfs_ftruncate(fd, {{{ splitI64('len') }}}));
    },
    // TODO: utime
    findObject: (path) => {
      var result = __wasmfs_identify(path);
      if (result == {{{ cDefs.ENOENT }}}) {
        return null;
      }
      return {
        isFolder: result == {{{ cDefs.EISDIR }}},
        isDevice: false, // TODO: wasmfs support for devices
      };
    },
    readdir: (path) => withStackSave(() => {
      var pathBuffer = stringToUTF8OnStack(path);
      var entries = [];
      var state = __wasmfs_readdir_start(pathBuffer);
      if (!state) {
        // TODO: The old FS threw an ErrnoError here.
        throw new Error("No such directory");
      }
      var entry;
      while (entry = __wasmfs_readdir_get(state)) {
        entries.push(UTF8ToString(entry));
      }
      __wasmfs_readdir_finish(state);
      return entries;
    }),
    // TODO: mount
    // TODO: unmount
    // TODO: lookup
    mknod: (path, mode, dev) => {
      return FS.handleError(withStackSave(() => {
        var pathBuffer = stringToUTF8OnStack(path);
        return __wasmfs_mknod(pathBuffer, mode, dev);
      }));
    },
    // TODO: mkdev
    rename: (oldPath, newPath) => {
      return FS.handleError(withStackSave(() => {
        var oldPathBuffer = stringToUTF8OnStack(oldPath);
        var newPathBuffer = stringToUTF8OnStack(newPath);
        return __wasmfs_rename(oldPathBuffer, newPathBuffer);
      }));
    },
    // TODO: syncfs
    llseek: (stream, offset, whence) => {
      return FS.handleError(__wasmfs_llseek(stream.fd, {{{ splitI64('offset') }}}, whence));
    }
    // TODO: ioctl

#endif
  },
  _wasmfs_get_num_preloaded_files__deps: ['$wasmFSPreloadedFiles'],
  _wasmfs_get_num_preloaded_files: function() {
    return wasmFSPreloadedFiles.length;
  },
  _wasmfs_get_num_preloaded_dirs__deps: ['$wasmFSPreloadedDirs'],
  _wasmfs_get_num_preloaded_dirs: function() {
    return wasmFSPreloadedDirs.length;
  },
  _wasmfs_get_preloaded_file_mode: function(index) {
    return wasmFSPreloadedFiles[index].mode;
  },
  _wasmfs_get_preloaded_parent_path: function(index, parentPathBuffer) {
    var s = wasmFSPreloadedDirs[index].parentPath;
    var len = lengthBytesUTF8(s) + 1;
    stringToUTF8(s, parentPathBuffer, len);
  },
  _wasmfs_get_preloaded_child_path: function(index, childNameBuffer) {
    var s = wasmFSPreloadedDirs[index].childName;
    var len = lengthBytesUTF8(s) + 1;
    stringToUTF8(s, childNameBuffer, len);
  },
  _wasmfs_get_preloaded_path_name__deps: ['$lengthBytesUTF8', '$stringToUTF8'],
  _wasmfs_get_preloaded_path_name: function(index, fileNameBuffer) {
    var s = wasmFSPreloadedFiles[index].pathName;
    var len = lengthBytesUTF8(s) + 1;
    stringToUTF8(s, fileNameBuffer, len);
  },
  _wasmfs_get_preloaded_file_size: function(index) {
    return wasmFSPreloadedFiles[index].fileData.length;
  },
  _wasmfs_copy_preloaded_file_data: function(index, buffer) {
    HEAPU8.set(wasmFSPreloadedFiles[index].fileData, buffer);
  },
});<|MERGE_RESOLUTION|>--- conflicted
+++ resolved
@@ -194,41 +194,20 @@
 #if ASSERTIONS
       assert(dataBuffer);
 #endif
-<<<<<<< HEAD
-        for (var i = 0; i < data.length; i++) {
-          {{{ makeSetValue('dataBuffer', 'i', 'data[i]', 'i8') }}};
-        }
-        var ret = __wasmfs_write_file(pathBuffer, dataBuffer, data.length);
-        _free(dataBuffer);
-        return ret;
-      });
-    },
-    symlink: (target, linkpath) => {
-      return withStackSave(() => {
-        var targetBuffer = stringToUTF8OnStack(target);
-        var linkpathBuffer = stringToUTF8OnStack(linkpath);
-        return __wasmfs_symlink(targetBuffer, linkpathBuffer);
-      });
-    },
+      for (var i = 0; i < data.length; i++) {
+        {{{ makeSetValue('dataBuffer', 'i', 'data[i]', 'i8') }}};
+      }
+      var ret = __wasmfs_write_file(pathBuffer, dataBuffer, data.length);
+      _free(dataBuffer);
+      return ret;
+    }),
+    symlink: (target, linkpath) => withStackSave(() => (
+      __wasmfs_symlink(stringToUTF8OnStack(target), stringToUTF8OnStack(linkpath))
+    )),
     readlink: (path) => {
       var readBuffer = FS.handleError(withStackSave(() => __wasmfs_readlink(stringToUTF8OnStack(path))));
       return UTF8ToString(readBuffer);
     },
-=======
-      for (var i = 0; i < data.length; i++) {
-        {{{ makeSetValue('dataBuffer', 'i', 'data[i]', 'i8') }}};
-      }
-      var ret = __wasmfs_write_file(pathBuffer, dataBuffer, data.length);
-      _free(dataBuffer);
-      return ret;
-    }),
-    symlink: (target, linkpath) => withStackSave(() => {
-      var targetBuffer = stringToUTF8OnStack(target);
-      var linkpathBuffer = stringToUTF8OnStack(linkpath);
-      return __wasmfs_symlink(targetBuffer, linkpathBuffer);
-    }),
-    // TODO: readlink
->>>>>>> 4abedb89
     statBufToObject : (statBuf) => {
       // i53/u53 are enough for times and ino in practice.
       return {
