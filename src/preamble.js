--- conflicted
+++ resolved
@@ -1009,17 +1009,13 @@
 #endif
 
 #if USE_TYPED_ARRAYS == 2
-<<<<<<< HEAD
-  var oldHEAP8 = HEAP8;
-  buffer = Module['buffer'] = new ArrayBuffer(TOTAL_MEMORY);
-=======
   if (ArrayBuffer.transfer) {
     buffer = ArrayBuffer.transfer(buffer, TOTAL_MEMORY);
   } else {
     var oldHEAP8 = HEAP8;
     buffer = new ArrayBuffer(TOTAL_MEMORY);
   }
->>>>>>> 4895a876
+  Module['buffer'] = buffer;
   Module['HEAP8'] = HEAP8 = new Int8Array(buffer);
   Module['HEAP16'] = HEAP16 = new Int16Array(buffer);
   Module['HEAP32'] = HEAP32 = new Int32Array(buffer);
