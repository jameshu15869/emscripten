--- conflicted
+++ resolved
@@ -133,7 +133,6 @@
         assert(ex.name === "ErrnoError" && ex.errno === 8 /* EBADF */)
     );
 
-<<<<<<< HEAD
     /********** test FS.mknod() **********/
     EM_ASM(
         FS.mknod("mknodtest", 0100000 | 0777); /* S_IFREG | S_RWXU | S_RWXG | S_RWXO */
@@ -152,12 +151,10 @@
 
     remove("mknodtest");
     remove("createtest");
-=======
     remove("testfile");
     remove("renametestfile");
     remove("readtestfile");
     remove("closetestfile");
->>>>>>> 1b26bf50
 
     puts("success");
 }