--- conflicted
+++ resolved
@@ -39,7 +39,6 @@
 #endif
     );
 
-<<<<<<< HEAD
     /********** test FS.truncate() **********/
     EM_ASM(
         FS.writeFile('truncatetest', 'a=1\nb=2\n');
@@ -117,7 +116,7 @@
 
         assert(ex.name === "ErrnoError" && ex.errno === 8 /* EBADF */);
     );
-=======
+    
     /********** test FS.rename() **********/
     EM_ASM(
         FS.mkdir('renamedir');
@@ -153,7 +152,6 @@
         assert(ex.name === "ErrnoError" && ex.errno === 54 /* ENOTDIR */);
     );
     
->>>>>>> d4cca9f2
     /********** test FS.read() **********/
     EM_ASM(
         FS.writeFile("readtestfile", 'a=1_b=2_');
@@ -221,14 +219,11 @@
         assert(ex.name === "ErrnoError" && ex.errno === 8 /* EBADF */)
     );
 
-<<<<<<< HEAD
     remove("truncatetest");
-=======
     remove("testfile");
     remove("renametestfile");
     remove("readtestfile");
     remove("closetestfile");
->>>>>>> d4cca9f2
 
     puts("success");
 }