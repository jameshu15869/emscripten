#include <emscripten/emscripten.h>
#include <stdio.h>
#include <sys/stat.h>
#include <assert.h>
#include <fcntl.h>

int main() {
    /********** test FS.open() **********/
    EM_ASM(
        FS.writeFile('testfile', 'a=1\nb=2\n');
        var readStream = FS.open('testfile', 'r');
        var writeStream = FS.open('testfile', 'w');
        var writePlusStream = FS.open('testfile', 'w+');
        var appendStream = FS.open('testfile', 'a');

        assert(readStream && readStream.fd >= 0);
        assert(writeStream && writeStream.fd >= 0);
        assert(writePlusStream && writePlusStream.fd >= 0);
        assert(appendStream && appendStream.fd >= 0);

        var ex;
        try {
            FS.open('filenothere', 'r');
        } catch(err) {
            ex = err;
        }
        assert(ex.name === "ErrnoError" && ex.errno === 44 /* ENOENT */);

        var createFileNotHere = FS.open('filenothere', 'w+');

        assert(createFileNotHere && createFileNotHere.fd >= 0);
    );

    /********** test FS.rename() **********/
    EM_ASM(
        FS.mkdir('renamedir');
        FS.writeFile('renamedir/renametestfile', "");

        FS.rename('renamedir/renametestfile', 'renamedir/newname');
        var newnameStream = FS.open('renamedir/newname', 'r');
        assert(newnameStream);

        var ex;
        try {
            FS.open('renamedir/renametestfile', 'r');
        } catch (err) {
            ex = err;
        }
        assert(ex.name === "ErrnoError" && ex.errno === 44 /* ENOENT */);

        
        try {
            FS.rename('renamedir', 'renamedir/newdirname');
        } catch (err) {
            ex = err;
        }
        // The old path should not be an ancestor of the new path.
        assert(ex.name === "ErrnoError" && ex.errno === 28 /* EINVAL */);

        FS.writeFile('toplevelfile', "");
        try {
            FS.rename('renamedir', 'toplevelfile');
        } catch (err) {
            ex = err;
        }
        assert(ex.name === "ErrnoError" && ex.errno === 54 /* ENOTDIR */);
    );
    
    /********** test FS.read() **********/
    EM_ASM(
        FS.writeFile("readtestfile", 'a=1_b=2_');

        // Test read variant, checking that the file offset moves correctly.
        var buf = new Uint8Array(8);
        var stream = FS.open("readtestfile", "r");
        var numRead = FS.read(stream, buf, 0, 4);
        assert(numRead == 4);
        assert((new TextDecoder().decode(buf.subarray(0, 4))) === "a=1_");
        numRead = FS.read(stream, buf, 4, 4);
        assert(numRead == 4);
        assert((new TextDecoder().decode(buf)) == 'a=1_b=2_');

        // Test pread variant.
        stream = FS.open("readtestfile", "r");
        var extraBuf = new Uint8Array(8);
        numRead = FS.read(stream, extraBuf, 0, 4, 0);
        assert(numRead == 4);
        assert((new TextDecoder().decode(extraBuf.subarray(0, 4))) == 'a=1_');

        // Check that pread did not move the file offset (Offset begins at 0).
        var doubleBuf = new Uint8Array(8);
        var firstNumRead = FS.read(stream, doubleBuf, 0, 4);
        var secondNumRead = FS.read(stream, doubleBuf, 4, 4);
        assert(firstNumRead == 4 && secondNumRead == 4);
        assert((new TextDecoder().decode(doubleBuf)) == 'a=1_b=2_');

        // Check that full read works.
        stream = FS.open("readtestfile", "r");
        var fullBuf = new Uint8Array(8);
        numRead = FS.read(stream, fullBuf, 0, 8);
        assert(numRead == 8);
        assert((new TextDecoder().decode(fullBuf)) == 'a=1_b=2_');

        FS.close(stream);
        var ex;
        try {
            FS.read(stream, buf, 4, 4);
        } catch (err) {
            ex = err;
        }
        assert(ex.name === 'ErrnoError' && ex.errno == 8 /* EBADF */);
    );

<<<<<<< HEAD
    /********** test FS.utime() **********/
    EM_ASM(
        FS.writeFile('utimetest', 'a=1\nb=2\n');
    );
    struct stat utimeStats;
    stat("utimetest", &utimeStats);

    EM_ASM(
        FS.utime('utimetest', 10500, 8000);
    );
    stat("utimetest", &utimeStats);

    assert(utimeStats.st_atime == 10);
    assert(utimeStats.st_atim.tv_sec == 10);

    // WasmFS correctly sets both times, but the legacy API sets both times to the max of atime and mtime
    // and does correctly handle nanseconds.
#if WASMFS
    assert(utimeStats.st_atim.tv_nsec == 500000000);

    assert(utimeStats.st_mtime == 8);
    assert(utimeStats.st_mtim.tv_sec == 8);
    assert(utimeStats.st_mtim.tv_nsec == 0);
#else
    assert(utimeStats.st_mtime == 10);
    assert(utimeStats.st_mtim.tv_sec == 10);
#endif


=======
    /********** test FS.rmdir() **********/
    EM_ASM(
        // Create multiple directories
        FS.mkdir('/dir1');
        FS.mkdir('/dir2');
    );

    struct stat s;
    stat("/dir1", &s);
    assert(S_ISDIR(s.st_mode));
    stat("/dir2", &s);
    assert(S_ISDIR(s.st_mode));


    EM_ASM(
        // Remove the multiple directories
        FS.rmdir('/dir1');
        FS.rmdir('/dir2');
    );

    int err = open("/dir1", O_RDWR);
    assert(err);
    err = open("/dir2", O_RDWR);
    assert(err);

    EM_ASM(    
        // Create a directory with a file inside it
        FS.mkdir('/test_dir');
        FS.writeFile('/test_dir/file.txt', 'Hello World!');

        // Attempt to remove the directory (should fail)
        var ex;
        try {
        FS.rmdir('/test_dir');
        } catch (err) {
        ex = err;
        }
        assert(ex.name === "ErrnoError" && ex.errno === 55 /* ENOTEMPTY */);

        // Remove the file and then the directory
        FS.unlink('/test_dir/file.txt');
        FS.rmdir('/test_dir');

        // Attempt to remove a non-existent directory (should fail)
        try {
        FS.rmdir('/non_existent_dir');
        } catch (err) {
        ex = err;
        }
        assert(ex.name === "ErrnoError" && ex.errno === 44 /* ENOEN */);
    );
>>>>>>> b1821827

    /********** test FS.close() **********/
    EM_ASM(
        FS.writeFile("closetestfile", 'a=1\nb=2\n');
        FS.mkdir("/testdir");
        var file = FS.open("closetestfile", "r");
        var error = FS.close(file);
        assert(!error);

        file = FS.open("/testdir", "r");
        error = FS.close(file);
        assert(!error);

        var ex;
        try {
            FS.close(file);
        } catch(err) {
            ex = err;
        }

        assert(ex.name === "ErrnoError" && ex.errno === 8 /* EBADF */)
    );

    /********** test FS.mknod() **********/
    EM_ASM(
        FS.mknod("mknodtest", 0100000 | 0777); /* S_IFREG | S_RWXU | S_RWXG | S_RWXO */

        FS.create("createtest", 0400); /* S_IRUSR */
    );
    struct stat stats;
    stat("mknodtest", &stats);

    assert(S_ISREG(stats.st_mode));
    assert(stats.st_mode & 0777);

    stat("createtest", &stats);
    assert(S_ISREG(stats.st_mode));
    assert(stats.st_mode & 0400);

    remove("mknodtest");
    remove("createtest");
    remove("testfile");
    remove("renametestfile");
    remove("readtestfile");
    remove("closetestfile");
    remove("utimetest");

    puts("success");
}<|MERGE_RESOLUTION|>--- conflicted
+++ resolved
@@ -111,7 +111,6 @@
         assert(ex.name === 'ErrnoError' && ex.errno == 8 /* EBADF */);
     );
 
-<<<<<<< HEAD
     /********** test FS.utime() **********/
     EM_ASM(
         FS.writeFile('utimetest', 'a=1\nb=2\n');
@@ -141,7 +140,6 @@
 #endif
 
 
-=======
     /********** test FS.rmdir() **********/
     EM_ASM(
         // Create multiple directories
@@ -193,7 +191,6 @@
         }
         assert(ex.name === "ErrnoError" && ex.errno === 44 /* ENOEN */);
     );
->>>>>>> b1821827
 
     /********** test FS.close() **********/
     EM_ASM(
