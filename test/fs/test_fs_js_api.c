#include <emscripten/emscripten.h>
#include <stdio.h>
<<<<<<< HEAD
#include <fcntl.h>
#include <sys/stat.h>
#include <assert.h>
=======
#include <sys/stat.h>
#include <assert.h>
#include <fcntl.h>
>>>>>>> 6b3df4cb

int main() {
    /********** test FS.open() **********/
    EM_ASM(
        FS.writeFile('testfile', 'a=1\nb=2\n');
        var readStream = FS.open('testfile', 'r');
        var writeStream = FS.open('testfile', 'w');
        var writePlusStream = FS.open('testfile', 'w+');
        var appendStream = FS.open('testfile', 'a');

        assert(readStream && readStream.fd >= 0);
        assert(writeStream && writeStream.fd >= 0);
        assert(writePlusStream && writePlusStream.fd >= 0);
        assert(appendStream && appendStream.fd >= 0);

        var ex;
        try {
            FS.open('filenothere', 'r');
        } catch(err) {
            ex = err;
        }
        assert(ex.name === "ErrnoError" && ex.errno === 44 /* ENOENT */);

        var createFileNotHere = FS.open('filenothere', 'w+');

        assert(createFileNotHere && createFileNotHere.fd >= 0);
    );

    /********** test FS.rename() **********/
    EM_ASM(
        FS.mkdir('renamedir');
        FS.writeFile('renamedir/renametestfile', "");

        FS.rename('renamedir/renametestfile', 'renamedir/newname');
        var newnameStream = FS.open('renamedir/newname', 'r');
        assert(newnameStream);

        var ex;
        try {
            FS.open('renamedir/renametestfile', 'r');
        } catch (err) {
            ex = err;
        }
        assert(ex.name === "ErrnoError" && ex.errno === 44 /* ENOENT */);

        
        try {
            FS.rename('renamedir', 'renamedir/newdirname');
        } catch (err) {
            ex = err;
        }
        // The old path should not be an ancestor of the new path.
        assert(ex.name === "ErrnoError" && ex.errno === 28 /* EINVAL */);

        FS.writeFile('toplevelfile', "");
        try {
            FS.rename('renamedir', 'toplevelfile');
        } catch (err) {
            ex = err;
        }
        assert(ex.name === "ErrnoError" && ex.errno === 54 /* ENOTDIR */);
    );
    
    /********** test FS.read() **********/
    EM_ASM(
        FS.writeFile("readtestfile", 'a=1_b=2_');

        // Test read variant, checking that the file offset moves correctly.
        var buf = new Uint8Array(8);
        var stream = FS.open("readtestfile", "r");
        var numRead = FS.read(stream, buf, 0, 4);
        assert(numRead == 4);
        assert((new TextDecoder().decode(buf.subarray(0, 4))) === "a=1_");
        numRead = FS.read(stream, buf, 4, 4);
        assert(numRead == 4);
        assert((new TextDecoder().decode(buf)) == 'a=1_b=2_');

        // Test pread variant.
        stream = FS.open("readtestfile", "r");
        var extraBuf = new Uint8Array(8);
        numRead = FS.read(stream, extraBuf, 0, 4, 0);
        assert(numRead == 4);
        assert((new TextDecoder().decode(extraBuf.subarray(0, 4))) == 'a=1_');

        // Check that pread did not move the file offset (Offset begins at 0).
        var doubleBuf = new Uint8Array(8);
        var firstNumRead = FS.read(stream, doubleBuf, 0, 4);
        var secondNumRead = FS.read(stream, doubleBuf, 4, 4);
        assert(firstNumRead == 4 && secondNumRead == 4);
        assert((new TextDecoder().decode(doubleBuf)) == 'a=1_b=2_');

        // Check that full read works.
        stream = FS.open("readtestfile", "r");
        var fullBuf = new Uint8Array(8);
        numRead = FS.read(stream, fullBuf, 0, 8);
        assert(numRead == 8);
        assert((new TextDecoder().decode(fullBuf)) == 'a=1_b=2_');

        FS.close(stream);
        var ex;
        try {
            FS.read(stream, buf, 4, 4);
        } catch (err) {
            ex = err;
        }
        assert(ex.name === 'ErrnoError' && ex.errno == 8 /* EBADF */);
    );

    /********** test FS.rmdir() **********/
    EM_ASM(
        // Create multiple directories
        FS.mkdir('/dir1');
        FS.mkdir('/dir2');
    );

    struct stat s;
    stat("/dir1", &s);
    assert(S_ISDIR(s.st_mode));
    stat("/dir2", &s);
    assert(S_ISDIR(s.st_mode));


    EM_ASM(
        // Remove the multiple directories
        FS.rmdir('/dir1');
        FS.rmdir('/dir2');
    );

    int err = open("/dir1", O_RDWR);
    assert(err);
    err = open("/dir2", O_RDWR);
    assert(err);

    EM_ASM(    
        // Create a directory with a file inside it
        FS.mkdir('/test_dir');
        FS.writeFile('/test_dir/file.txt', 'Hello World!');

        // Attempt to remove the directory (should fail)
        var ex;
        try {
        FS.rmdir('/test_dir');
        } catch (err) {
        ex = err;
        }
        assert(ex.name === "ErrnoError" && ex.errno === 55 /* ENOTEMPTY */);

        // Remove the file and then the directory
        FS.unlink('/test_dir/file.txt');
        FS.rmdir('/test_dir');

        // Attempt to remove a non-existent directory (should fail)
        try {
        FS.rmdir('/non_existent_dir');
        } catch (err) {
        ex = err;
        }
        assert(ex.name === "ErrnoError" && ex.errno === 44 /* ENOEN */);
    );

    /********** test FS.close() **********/
    EM_ASM(
        FS.writeFile("closetestfile", 'a=1\nb=2\n');
        FS.mkdir("/testdir");
        var file = FS.open("closetestfile", "r");
        var error = FS.close(file);
        assert(!error);

        file = FS.open("/testdir", "r");
        error = FS.close(file);
        assert(!error);

        var ex;
        try {
            FS.close(file);
        } catch(err) {
            ex = err;
        }

        assert(ex.name === "ErrnoError" && ex.errno === 8 /* EBADF */)
    );

    /********** test FS.mknod() **********/
    EM_ASM(
        FS.mknod("mknodtest", 0100000 | 0777); /* S_IFREG | S_RWXU | S_RWXG | S_RWXO */

        FS.create("createtest", 0400); /* S_IRUSR */
    );
    struct stat stats;
    stat("mknodtest", &stats);

    assert(S_ISREG(stats.st_mode));
    assert(stats.st_mode & 0777);

    stat("createtest", &stats);
    assert(S_ISREG(stats.st_mode));
    assert(stats.st_mode & 0400);

    remove("mknodtest");
    remove("createtest");
    remove("testfile");
    remove("renametestfile");
    remove("readtestfile");
    remove("closetestfile");

    puts("success");
}<|MERGE_RESOLUTION|>--- conflicted
+++ resolved
@@ -1,14 +1,8 @@
 #include <emscripten/emscripten.h>
 #include <stdio.h>
-<<<<<<< HEAD
-#include <fcntl.h>
-#include <sys/stat.h>
-#include <assert.h>
-=======
 #include <sys/stat.h>
 #include <assert.h>
 #include <fcntl.h>
->>>>>>> 6b3df4cb
 
 int main() {
     /********** test FS.open() **********/
