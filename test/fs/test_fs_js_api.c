--- conflicted
+++ resolved
@@ -5,7 +5,6 @@
 #include <assert.h>
 #include <fcntl.h>
 
-<<<<<<< HEAD
 EM_JS(void, test_fs_open, (), {
     FS.writeFile('testfile', 'a=1\nb=2\n');
     var readStream = FS.open('testfile', 'r');
@@ -42,7 +41,28 @@
     var ex;
     try {
         FS.open('renamedir/renametestfile', 'r');
-=======
+    } catch (err) {
+        ex = err;
+    }
+    assert(ex.name === "ErrnoError" && ex.errno === 44 /* ENOENT */);
+
+    try {
+        FS.rename('renamedir', 'renamedir/newdirname');
+    } catch (err) {
+        ex = err;
+    }
+    // The old path should not be an ancestor of the new path.
+    assert(ex.name === "ErrnoError" && ex.errno === 28 /* EINVAL */);
+
+    FS.writeFile('toplevelfile', "");
+    try {
+        FS.rename('renamedir', 'toplevelfile');
+    } catch (err) {
+        ex = err;
+    }
+    assert(ex.name === "ErrnoError" && ex.errno === 54 /* ENOTDIR */);
+});
+
 EM_JS(void, test_fs_readlink,(), {
     FS.writeFile('/readlinktestfile', "");
     FS.symlink('/readlinktestfile', '/readlinksymlink');
@@ -53,29 +73,17 @@
     var ex;
     try {
         FS.readlink('nonexistent');
->>>>>>> 6387beb2
     } catch (err) {
         ex = err;
     }
     assert(ex.name === "ErrnoError" && ex.errno === 44 /* ENOENT */);
 
-<<<<<<< HEAD
-    
-    try {
-        FS.rename('renamedir', 'renamedir/newdirname');
-    } catch (err) {
-        ex = err;
-    }
-    // The old path should not be an ancestor of the new path.
+    try {
+        FS.readlink('readlinktestfile');
+    } catch (err) {
+        ex = err;
+    }
     assert(ex.name === "ErrnoError" && ex.errno === 28 /* EINVAL */);
-
-    FS.writeFile('toplevelfile', "");
-    try {
-        FS.rename('renamedir', 'toplevelfile');
-    } catch (err) {
-        ex = err;
-    }
-    assert(ex.name === "ErrnoError" && ex.errno === 54 /* ENOTDIR */);
 });
 
 EM_JS(void, test_fs_read, (), {
@@ -214,16 +222,6 @@
     remove("createtest");
 }
 
-=======
-    try {
-        FS.readlink('readlinktestfile');
-    } catch (err) {
-        ex = err;
-    }
-    assert(ex.name === "ErrnoError" && ex.errno === 28 /* EINVAL */);
-});
-
->>>>>>> 6387beb2
 void test_fs_allocate() {
     EM_ASM(
         FS.writeFile("allocatetestfile", 'a=1\nb=2\n');
@@ -328,217 +326,11 @@
     remove("truncatetest");
 }
 
-<<<<<<< HEAD
 void cleanup() {
-=======
-int main() {
-    /********** test FS.open() **********/
-    EM_ASM(
-        FS.writeFile('testfile', 'a=1\nb=2\n');
-        var readStream = FS.open('testfile', 'r');
-        var writeStream = FS.open('testfile', 'w');
-        var writePlusStream = FS.open('testfile', 'w+');
-        var appendStream = FS.open('testfile', 'a');
-
-        assert(readStream && readStream.fd >= 0);
-        assert(writeStream && writeStream.fd >= 0);
-        assert(writePlusStream && writePlusStream.fd >= 0);
-        assert(appendStream && appendStream.fd >= 0);
-
-        var ex;
-        try {
-            FS.open('filenothere', 'r');
-        } catch (err) {
-            ex = err;
-        }
-        assert(ex.name === "ErrnoError" && ex.errno === 44 /* ENOENT */);
-
-        var createFileNotHere = FS.open('filenothere', 'w+');
-
-        assert(createFileNotHere && createFileNotHere.fd >= 0);
-    );
-
-    /********** test FS.rename() **********/
-    EM_ASM(
-        FS.mkdir('renamedir');
-        FS.writeFile('renamedir/renametestfile', "");
-
-        FS.rename('renamedir/renametestfile', 'renamedir/newname');
-        var newnameStream = FS.open('renamedir/newname', 'r');
-        assert(newnameStream);
-
-        var ex;
-        try {
-            FS.open('renamedir/renametestfile', 'r');
-        } catch (err) {
-            ex = err;
-        }
-        assert(ex.name === "ErrnoError" && ex.errno === 44 /* ENOENT */);
-
-        
-        try {
-            FS.rename('renamedir', 'renamedir/newdirname');
-        } catch (err) {
-            ex = err;
-        }
-        // The old path should not be an ancestor of the new path.
-        assert(ex.name === "ErrnoError" && ex.errno === 28 /* EINVAL */);
-
-        FS.writeFile('toplevelfile', "");
-        try {
-            FS.rename('renamedir', 'toplevelfile');
-        } catch (err) {
-            ex = err;
-        }
-        assert(ex.name === "ErrnoError" && ex.errno === 54 /* ENOTDIR */);
-    );
-    
-    /********** test FS.read() **********/
-    EM_ASM(
-        FS.writeFile("readtestfile", 'a=1_b=2_');
-
-        // Test read variant, checking that the file offset moves correctly.
-        var buf = new Uint8Array(8);
-        var stream = FS.open("readtestfile", "r");
-        var numRead = FS.read(stream, buf, 0, 4);
-        assert(numRead == 4);
-        assert((new TextDecoder().decode(buf.subarray(0, 4))) === "a=1_");
-        numRead = FS.read(stream, buf, 4, 4);
-        assert(numRead == 4);
-        assert((new TextDecoder().decode(buf)) == 'a=1_b=2_');
-
-        // Test pread variant.
-        stream = FS.open("readtestfile", "r");
-        var extraBuf = new Uint8Array(8);
-        numRead = FS.read(stream, extraBuf, 0, 4, 0);
-        assert(numRead == 4);
-        assert((new TextDecoder().decode(extraBuf.subarray(0, 4))) == 'a=1_');
-
-        // Check that pread did not move the file offset (Offset begins at 0).
-        var doubleBuf = new Uint8Array(8);
-        var firstNumRead = FS.read(stream, doubleBuf, 0, 4);
-        var secondNumRead = FS.read(stream, doubleBuf, 4, 4);
-        assert(firstNumRead == 4 && secondNumRead == 4);
-        assert((new TextDecoder().decode(doubleBuf)) == 'a=1_b=2_');
-
-        // Check that full read works.
-        stream = FS.open("readtestfile", "r");
-        var fullBuf = new Uint8Array(8);
-        numRead = FS.read(stream, fullBuf, 0, 8);
-        assert(numRead == 8);
-        assert((new TextDecoder().decode(fullBuf)) == 'a=1_b=2_');
-
-        FS.close(stream);
-        var ex;
-        try {
-            FS.read(stream, buf, 4, 4);
-        } catch (err) {
-            ex = err;
-        }
-        assert(ex.name === 'ErrnoError' && ex.errno == 8 /* EBADF */);
-    );
-
-    /********** test FS.rmdir() **********/
-    EM_ASM(
-        // Create multiple directories
-        FS.mkdir('/dir1');
-        FS.mkdir('/dir2');
-    );
-
-    struct stat rmdirStat;
-    stat("/dir1", &rmdirStat);
-    assert(S_ISDIR(rmdirStat.st_mode));
-    stat("/dir2", &rmdirStat);
-    assert(S_ISDIR(rmdirStat.st_mode));
-
-    EM_ASM(
-        // Remove the multiple directories
-        FS.rmdir('/dir1');
-        FS.rmdir('/dir2');
-    );
-
-    int err = open("/dir1", O_RDWR);
-    assert(err);
-    err = open("/dir2", O_RDWR);
-    assert(err);
-
-    EM_ASM(    
-        // Create a directory with a file inside it
-        FS.mkdir('/test_dir');
-        FS.writeFile('/test_dir/file.txt', 'Hello World!');
-
-        // Attempt to remove the directory (should fail)
-        var ex;
-        try {
-        FS.rmdir('/test_dir');
-        } catch (err) {
-        ex = err;
-        }
-        assert(ex.name === "ErrnoError" && ex.errno === 55 /* ENOTEMPTY */);
-
-        // Remove the file and then the directory
-        FS.unlink('/test_dir/file.txt');
-        FS.rmdir('/test_dir');
-
-        // Attempt to remove a non-existent directory (should fail)
-        try {
-        FS.rmdir('/non_existent_dir');
-        } catch (err) {
-        ex = err;
-        }
-        assert(ex.name === "ErrnoError" && ex.errno === 44 /* ENOEN */);
-    );
-
-    /********** test FS.close() **********/
-    EM_ASM(
-        FS.writeFile("closetestfile", 'a=1\nb=2\n');
-        FS.mkdir("/testdir");
-        var file = FS.open("closetestfile", "r");
-        var error = FS.close(file);
-        assert(!error);
-
-        file = FS.open("/testdir", "r");
-        error = FS.close(file);
-        assert(!error);
-
-        var ex;
-        try {
-            FS.close(file);
-        } catch (err) {
-            ex = err;
-        }
-
-        assert(ex.name === "ErrnoError" && ex.errno === 8 /* EBADF */);
-    );
-
-    /********** test FS.mknod() **********/
-    EM_ASM(
-        FS.mknod("mknodtest", 0100000 | 0777); /* S_IFREG | S_RWXU | S_RWXG | S_RWXO */
-
-        FS.create("createtest", 0400); /* S_IRUSR */
-    );
-    struct stat mknodStats;
-    stat("mknodtest", &mknodStats);
-
-    assert(S_ISREG(mknodStats.st_mode));
-    assert(mknodStats.st_mode & 0777);
-
-    stat("createtest", &mknodStats);
-    assert(S_ISREG(mknodStats.st_mode));
-    assert(mknodStats.st_mode & 0400);
-
-    test_fs_allocate();
-    test_fs_readlink();
-    test_fs_truncate();
-
-    remove("mknodtest");
-    remove("createtest");
->>>>>>> 6387beb2
     remove("testfile");
     remove("renametestfile");
     remove("readtestfile");
     remove("closetestfile");
-<<<<<<< HEAD
 }
 
 int main() {
@@ -552,11 +344,6 @@
     test_fs_truncate();
 
     cleanup();
-=======
-    remove("testfile");
-    remove("closetestfile");
-    remove("/testdir");
->>>>>>> 6387beb2
 
     puts("success");
 }