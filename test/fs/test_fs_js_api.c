#include <emscripten/emscripten.h>
#include <stdio.h>
#include <string.h>
#include <unistd.h>
#include <sys/stat.h>
#include <assert.h>
#include <fcntl.h>

EM_JS(void, test_fs_open, (), {
    FS.writeFile('testfile', 'a=1\nb=2\n');
    var readStream = FS.open('testfile', 'r');
    var writeStream = FS.open('testfile', 'w');
    var writePlusStream = FS.open('testfile', 'w+');
    var appendStream = FS.open('testfile', 'a');

    assert(readStream && readStream.fd >= 0);
    assert(writeStream && writeStream.fd >= 0);
    assert(writePlusStream && writePlusStream.fd >= 0);
    assert(appendStream && appendStream.fd >= 0);

    var ex;
    try {
        FS.open('filenothere', 'r');
    } catch(err) {
        ex = err;
    }
    assert(ex.name === "ErrnoError" && ex.errno === 44 /* ENOENT */);

    var createFileNotHere = FS.open('filenothere', 'w+');

    assert(createFileNotHere && createFileNotHere.fd >= 0);
});

EM_JS(void, test_fs_rename, (), {
    FS.mkdir('renamedir');
    FS.writeFile('renamedir/renametestfile', "");

    FS.rename('renamedir/renametestfile', 'renamedir/newname');
    var newnameStream = FS.open('renamedir/newname', 'r');
    assert(newnameStream);

    var ex;
    try {
        FS.open('renamedir/renametestfile', 'r');
    } catch (err) {
        ex = err;
    }
    assert(ex.name === "ErrnoError" && ex.errno === 44 /* ENOENT */);

    try {
        FS.rename('renamedir', 'renamedir/newdirname');
    } catch (err) {
        ex = err;
    }
    // The old path should not be an ancestor of the new path.
    assert(ex.name === "ErrnoError" && ex.errno === 28 /* EINVAL */);

    FS.writeFile('toplevelfile', "");
    try {
        FS.rename('renamedir', 'toplevelfile');
    } catch (err) {
        ex = err;
    }
    assert(ex.name === "ErrnoError" && ex.errno === 54 /* ENOTDIR */);
});

EM_JS(void, test_fs_readlink,(), {
    FS.writeFile('/readlinktestfile', "");
    FS.symlink('/readlinktestfile', '/readlinksymlink');

    var symlinkString = FS.readlink('readlinksymlink');
    assert(symlinkString === '/readlinktestfile');

    var ex;
    try {
        FS.readlink('nonexistent');
    } catch (err) {
        ex = err;
    }
    assert(ex.name === "ErrnoError" && ex.errno === 44 /* ENOENT */);

    try {
        FS.readlink('readlinktestfile');
    } catch (err) {
        ex = err;
    }
    assert(ex.name === "ErrnoError" && ex.errno === 28 /* EINVAL */);
});

EM_JS(void, test_fs_read, (), {
    FS.writeFile("readtestfile", 'a=1_b=2_');

    // Test read variant, checking that the file offset moves correctly.
    var buf = new Uint8Array(8);
    var stream = FS.open("readtestfile", "r");
    var numRead = FS.read(stream, buf, 0, 4);
    assert(numRead == 4);
    assert((new TextDecoder().decode(buf.subarray(0, 4))) === "a=1_");
    numRead = FS.read(stream, buf, 4, 4);
    assert(numRead == 4);
    assert((new TextDecoder().decode(buf)) == 'a=1_b=2_');

    // Test pread variant.
    stream = FS.open("readtestfile", "r");
    var extraBuf = new Uint8Array(8);
    numRead = FS.read(stream, extraBuf, 0, 4, 0);
    assert(numRead == 4);
    assert((new TextDecoder().decode(extraBuf.subarray(0, 4))) == 'a=1_');

    // Check that pread did not move the file offset (Offset begins at 0).
    var doubleBuf = new Uint8Array(8);
    var firstNumRead = FS.read(stream, doubleBuf, 0, 4);
    var secondNumRead = FS.read(stream, doubleBuf, 4, 4);
    assert(firstNumRead == 4 && secondNumRead == 4);
    assert((new TextDecoder().decode(doubleBuf)) == 'a=1_b=2_');

    // Check that full read works.
    stream = FS.open("readtestfile", "r");
    var fullBuf = new Uint8Array(8);
    numRead = FS.read(stream, fullBuf, 0, 8);
    assert(numRead == 8);
    assert((new TextDecoder().decode(fullBuf)) == 'a=1_b=2_');

    FS.close(stream);
    var ex;
    try {
        FS.read(stream, buf, 4, 4);
    } catch (err) {
        ex = err;
    }
    assert(ex.name === 'ErrnoError' && ex.errno == 8 /* EBADF */);
});

void test_fs_rmdir() {
    EM_ASM(
        // Create multiple directories
        FS.mkdir('/dir1');
        FS.mkdir('/dir2');
    );

    struct stat s;
    stat("/dir1", &s);
    assert(S_ISDIR(s.st_mode));
    stat("/dir2", &s);
    assert(S_ISDIR(s.st_mode));

    EM_ASM(
        // Remove the multiple directories
        FS.rmdir('/dir1');
        FS.rmdir('/dir2');
    );

    int err = open("/dir1", O_RDWR);
    assert(err);
    err = open("/dir2", O_RDWR);
    assert(err);

    EM_ASM(    
        // Create a directory with a file inside it
        FS.mkdir('/test_dir');
        FS.writeFile('/test_dir/file.txt', 'Hello World!');

        // Attempt to remove the directory (should fail)
        var ex;
        try {
        FS.rmdir('/test_dir');
        } catch (err) {
        ex = err;
        }
        assert(ex.name === "ErrnoError" && ex.errno === 55 /* ENOTEMPTY */);

        // Remove the file and then the directory
        FS.unlink('/test_dir/file.txt');
        FS.rmdir('/test_dir');

        // Attempt to remove a non-existent directory (should fail)
        try {
        FS.rmdir('/non_existent_dir');
        } catch (err) {
        ex = err;
        }
        assert(ex.name === "ErrnoError" && ex.errno === 44 /* ENOEN */);
    );
}

EM_JS(void, test_fs_close, (), {
    FS.writeFile("closetestfile", 'a=1\nb=2\n');
    FS.mkdir("/testdir");
    var file = FS.open("closetestfile", "r");
    var error = FS.close(file);
    assert(!error);

    file = FS.open("/testdir", "r");
    error = FS.close(file);
    assert(!error);

    var ex;
    try {
        FS.close(file);
    } catch(err) {
        ex = err;
    }
    assert(ex.name === "ErrnoError" && ex.errno === 8 /* EBADF */);
});

void test_fs_mknod() {
    EM_ASM(
        FS.mknod("mknodtest", 0100000 | 0777 /* S_IFREG | S_RWXU | S_RWXG | S_RWXO */);

        FS.create("createtest", 0400 /* S_IRUSR */);
    );
    struct stat s;
    stat("mknodtest", &s);

    assert(S_ISREG(s.st_mode));
    assert(s.st_mode & 0777);

    stat("createtest", &s);
    assert(S_ISREG(s.st_mode));
    assert(s.st_mode & 0400);

    remove("mknodtest");
    remove("createtest");
}

void test_fs_allocate() {
    EM_ASM(
        FS.writeFile("allocatetestfile", 'a=1\nb=2\n');
    );
    struct stat s;
    stat("allocatetestfile", &s);
    assert(s.st_size == 8);

    EM_ASM(
        // Allocate more space at the very end.
        var stream = FS.open("allocatetestfile", "w");
        FS.allocate(stream, 8, 10);
    );
    stat("allocatetestfile", &s);
    assert(s.st_size == 18);

    EM_ASM(
        // Reduce allocated space at the very start.
        var stream = FS.open("allocatetestfile", "w");
        FS.allocate(stream, 0, 4);
    );
    stat("allocatetestfile", &s);
    assert(s.st_size == 4);

    EM_ASM(
        var stream = FS.open("allocatetestfile", "w");
        
        var ex;
        try {
            // Attempt to allocate negative length.
            FS.allocate(stream, 0, -1);
        } catch (err) {
            ex = err;
        }
        assert(ex.name === "ErrnoError" && ex.errno === 28 /* EINVAL */);
    );

    remove("allocatetestfile");
}

void test_fs_truncate() {
    EM_ASM(
        FS.writeFile('truncatetest', 'a=1\nb=2\n');
    );

    struct stat s;
    stat("truncatetest", &s);
    assert(s.st_size == 8);

    EM_ASM(
        FS.truncate('truncatetest', 2);
    );
    stat("truncatetest", &s);
    assert(s.st_size == 2);

    EM_ASM(
        FS.truncate('truncatetest', 10);
    );
    stat("truncatetest", &s);
    assert(s.st_size == 10);

    EM_ASM(
        var truncateStream = FS.open('truncatetest', 'w');
        FS.ftruncate(truncateStream.fd, 4);
    );
    stat("truncatetest", &s);
    assert(s.st_size == 4);

    EM_ASM(
        var ex;
        try {
            FS.truncate('truncatetest', -10);
        } catch(err) {
            ex = err;
        }
        assert(ex.name === "ErrnoError" && ex.errno === 28 /* EINVAL */);

        try {
            var truncateStream = FS.open('truncatetest', 'w');
            FS.ftruncate(truncateStream.fd, -10);
        } catch(err) {
            ex = err;
        }
        assert(ex.name === "ErrnoError" && ex.errno === 28 /* EINVAL */);

        try {
            FS.truncate('nonexistent', 10);
        } catch(err) {
            ex = err;
        }
        assert(ex.name === "ErrnoError" && ex.errno === 44 /* ENOENT */);

        var ex;
        try {
            FS.ftruncate(99, 10);
        } catch(err) {
            ex = err;
        }
        assert(ex.name === "ErrnoError" && ex.errno === 8 /* EBADF */);
    );

    remove("truncatetest");
}

<<<<<<< HEAD
void test_fs_mmap() {
    EM_ASM(
        FS.writeFile('mmaptest', 'a=1_b=2_');

        var stream = FS.open('mmaptest', 'r+');
        assert(stream);

        var mapped = FS.mmap(stream, 12, 0, 1 | 2 /* PROT_READ | PROT_WRITE */, 1 /* MAP_SHARED */);
        var ret = new Uint8Array(Module.HEAPU8.subarray(mapped.ptr, mapped.ptr + 12));
        var fileContents = "";
        for (var i = 0; i < 12; i++) {
            fileContents += String.fromCharCode(ret[i]);
        }
        assert(fileContents === 'a=1_b=2_\0\0\0\0');

        ret[8] = ':'.charCodeAt(0);
        ret[9] = 'x'.charCodeAt(0);
        ret[10] = 'y'.charCodeAt(0);
        ret[11] = 'z'.charCodeAt(0);
        Module.HEAPU8.set(ret, mapped.ptr);

        // The WasmFS msync syscall requires a pointer to the mapped memory, while the legacy JS API takes in any Uint8Array 
        // buffer to write to a file.
#if WASMFS
        FS.msync(stream, mapped.ptr, 0, 12, 1 /* MAP_SHARED */);
        
        var ex;
        try {
            FS.munmap(mapped.ptr, 4);
        } catch (err) {
            ex = err;
        }
        assert(ex.name === "ErrnoError" && ex.errno === 28 /* EINVAL */);

        FS.munmap(mapped.ptr, 12);

        // WasmFS correctly handles unmapping, while the legacy JS API does not.
        try {
            FS.msync(stream, mapped.ptr, 0, 12, 1 /* MAP_SHARED */);
        } catch (err) {
            ex = err;
        }
        assert(ex.name === "ErrnoError" && ex.errno === 28 /* EINVAL */);
#else
        FS.msync(stream, new Uint8Array(ret), 0, 12, 1 /* MAP_SHARED */);
        FS.munmap(stream);
#endif
    );

    FILE *fptr = fopen("mmaptest", "r");
    char res[13];
    fgets(res, 13, fptr);
    assert(strcmp(res, "a=1_b=2_:xyz") == 0);

    remove("mmaptest");
=======
void test_fs_mkdirTree() {
    EM_ASM(
        FS.mkdirTree("/test1/test2/test3");

        FS.mkdirTree("/readable", 0400 /* S_IRUSR */);
    );

    struct stat s;
    stat("/test1", &s);
    assert(S_ISDIR(s.st_mode));
    stat("/test1/test2", &s);
    assert(S_ISDIR(s.st_mode));
    stat("/test1/test2/test3", &s);
    assert(S_ISDIR(s.st_mode));

    stat("/readable", &s);
    assert(s.st_mode & 0400 /* S_IRUSR */);

    EM_ASM(
        var ex;
        try {
            FS.mkdirTree("/readable/forbidden");
        } catch (err) {
            ex = err;
        }
        assert(ex.name === "ErrnoError" && ex.errno === 2 /* EACCES */);
    );
    
    remove("/test1/test2/test3");
    remove("/test1/test2");
    remove("/test1");
    remove("/readable");
}

void test_fs_utime() {
    EM_ASM(
        FS.writeFile('utimetest', 'a=1\nb=2\n');
    );

    EM_ASM(
        FS.utime('utimetest', 10500, 8000);
    );
    struct stat utimeStats;
    stat("utimetest", &utimeStats);

    assert(utimeStats.st_atime == 10);
    assert(utimeStats.st_atim.tv_sec == 10);

    // WasmFS correctly sets both times, but the legacy API sets both times to the max of atime and mtime.
#if WASMFS
    assert(utimeStats.st_mtime == 8);
    assert(utimeStats.st_mtim.tv_sec == 8);
#else
    assert(utimeStats.st_mtime == 10);
    assert(utimeStats.st_mtim.tv_sec == 10);
#endif

    remove("utimetest");
>>>>>>> daeb866d
}

void cleanup() {
    remove("testfile");
    remove("renametestfile");
    remove("readtestfile");
    remove("closetestfile");
}

int main() {
    test_fs_open();
    test_fs_rename();
    test_fs_readlink();
    test_fs_read();
    test_fs_rmdir();
    test_fs_close();
    test_fs_mknod();
    test_fs_allocate();
    test_fs_truncate();
<<<<<<< HEAD
    test_fs_mmap();
=======
    test_fs_mkdirTree();
    test_fs_utime();
>>>>>>> daeb866d

    cleanup();

    puts("success");
}<|MERGE_RESOLUTION|>--- conflicted
+++ resolved
@@ -327,7 +327,6 @@
     remove("truncatetest");
 }
 
-<<<<<<< HEAD
 void test_fs_mmap() {
     EM_ASM(
         FS.writeFile('mmaptest', 'a=1_b=2_');
@@ -383,7 +382,8 @@
     assert(strcmp(res, "a=1_b=2_:xyz") == 0);
 
     remove("mmaptest");
-=======
+}
+
 void test_fs_mkdirTree() {
     EM_ASM(
         FS.mkdirTree("/test1/test2/test3");
@@ -442,7 +442,6 @@
 #endif
 
     remove("utimetest");
->>>>>>> daeb866d
 }
 
 void cleanup() {
@@ -462,12 +461,9 @@
     test_fs_mknod();
     test_fs_allocate();
     test_fs_truncate();
-<<<<<<< HEAD
     test_fs_mmap();
-=======
     test_fs_mkdirTree();
     test_fs_utime();
->>>>>>> daeb866d
 
     cleanup();
 
