#include <emscripten/emscripten.h>
#include <stdio.h>
#include <string.h>
#include <sys/stat.h>
#include <assert.h>
#include <fcntl.h>

<<<<<<< HEAD
void test_fs_mmap() {
    EM_ASM(
        FS.writeFile('mmaptest', 'a=1_b=2_');

        var stream = FS.open('mmaptest', 'r+');
        assert(stream);

        var mapped = FS.mmap(stream, 12, 0, 1 | 2 /* PROT_READ | PROT_WRITE */, 1 /* MAP_SHARED */);
        var ret = new Uint8Array(Module.HEAPU8.subarray(mapped.ptr, mapped.ptr + 12));
        var fileContents = "";
        for (var i = 0; i < 12; i++) {
            fileContents += String.fromCharCode(ret[i]);
        }
        assert(fileContents === 'a=1_b=2_\0\0\0\0');

        ret[8] = ':'.charCodeAt(0);
        ret[9] = 'x'.charCodeAt(0);
        ret[10] = 'y'.charCodeAt(0);
        ret[11] = 'z'.charCodeAt(0);
        Module.HEAPU8.set(ret, mapped.ptr);

        // The WasmFS msync syscall requires a pointer to the mapped memory, while the legacy JS API takes in any Uint8Array 
        // buffer to write to a file.
#if WASMFS
        FS.msync(stream, mapped.ptr, 0, 12, 1 /* MAP_SHARED */);
        
        var ex;
        try {
            FS.munmap(mapped.ptr, 4);
        } catch (err) {
=======
void test_fs_truncate() {
    EM_ASM(
        FS.writeFile('truncatetest', 'a=1\nb=2\n');
    );

    struct stat s;
    stat("truncatetest", &s);
    assert(s.st_size == 8);

    EM_ASM(
        FS.truncate('truncatetest', 2);
    );
    stat("truncatetest", &s);
    assert(s.st_size == 2);

    EM_ASM(
        FS.truncate('truncatetest', 10);
    );
    stat("truncatetest", &s);
    assert(s.st_size == 10);

    EM_ASM(
        var truncateStream = FS.open('truncatetest', 'w');
        FS.ftruncate(truncateStream.fd, 4);
    );
    stat("truncatetest", &s);
    assert(s.st_size == 4);

    EM_ASM(
        var ex;
        try {
            FS.truncate('truncatetest', -10);
        } catch(err) {
>>>>>>> a60507f4
            ex = err;
        }
        assert(ex.name === "ErrnoError" && ex.errno === 28 /* EINVAL */);

<<<<<<< HEAD
        FS.munmap(mapped.ptr, 12);

        // WasmFS correctly handles unmapping, while the legacy JS API does not.
        try {
            FS.msync(stream, mapped.ptr, 0, 12, 1 /* MAP_SHARED */);
        } catch (err) {
            ex = err;
        }
        assert(ex.name === "ErrnoError" && ex.errno === 28 /* EINVAL */);
#else
        FS.msync(stream, new Uint8Array(ret), 0, 12, 1 /* MAP_SHARED */);
        FS.munmap(stream);
#endif
    );

    FILE *fptr = fopen("mmaptest", "r");
    char res[13];
    fgets(res, 13, fptr);
    assert(strcmp(res, "a=1_b=2_:xyz") == 0);

    remove("mmaptest");
=======
        try {
            var truncateStream = FS.open('truncatetest', 'w');
            FS.ftruncate(truncateStream.fd, -10);
        } catch(err) {
            ex = err;
        }
        assert(ex.name === "ErrnoError" && ex.errno === 28 /* EINVAL */);

        try {
            FS.truncate('nonexistent', 10);
        } catch(err) {
            ex = err;
        }
        assert(ex.name === "ErrnoError" && ex.errno === 44 /* ENOENT */);

        var ex;
        try {
            FS.ftruncate(99, 10);
        } catch(err) {
            ex = err;
        }
        assert(ex.name === "ErrnoError" && ex.errno === 8 /* EBADF */);
    );

    remove("truncatetest");
>>>>>>> a60507f4
}

int main() {
    /********** test FS.open() **********/
    EM_ASM(
        FS.writeFile('testfile', 'a=1\nb=2\n');
        var readStream = FS.open('testfile', 'r');
        var writeStream = FS.open('testfile', 'w');
        var writePlusStream = FS.open('testfile', 'w+');
        var appendStream = FS.open('testfile', 'a');

        assert(readStream && readStream.fd >= 0);
        assert(writeStream && writeStream.fd >= 0);
        assert(writePlusStream && writePlusStream.fd >= 0);
        assert(appendStream && appendStream.fd >= 0);

        var ex;
        try {
            FS.open('filenothere', 'r');
        } catch(err) {
            ex = err;
        }
        assert(ex.name === "ErrnoError" && ex.errno === 44 /* ENOENT */);

        var createFileNotHere = FS.open('filenothere', 'w+');

        assert(createFileNotHere && createFileNotHere.fd >= 0);
    );

    /********** test FS.rename() **********/
    EM_ASM(
        FS.mkdir('renamedir');
        FS.writeFile('renamedir/renametestfile', "");

        FS.rename('renamedir/renametestfile', 'renamedir/newname');
        var newnameStream = FS.open('renamedir/newname', 'r');
        assert(newnameStream);

        var ex;
        try {
            FS.open('renamedir/renametestfile', 'r');
        } catch (err) {
            ex = err;
        }
        assert(ex.name === "ErrnoError" && ex.errno === 44 /* ENOENT */);

        
        try {
            FS.rename('renamedir', 'renamedir/newdirname');
        } catch (err) {
            ex = err;
        }
        // The old path should not be an ancestor of the new path.
        assert(ex.name === "ErrnoError" && ex.errno === 28 /* EINVAL */);

        FS.writeFile('toplevelfile', "");
        try {
            FS.rename('renamedir', 'toplevelfile');
        } catch (err) {
            ex = err;
        }
        assert(ex.name === "ErrnoError" && ex.errno === 54 /* ENOTDIR */);
    );
    
    /********** test FS.read() **********/
    EM_ASM(
        FS.writeFile("readtestfile", 'a=1_b=2_');

        // Test read variant, checking that the file offset moves correctly.
        var buf = new Uint8Array(8);
        var stream = FS.open("readtestfile", "r");
        var numRead = FS.read(stream, buf, 0, 4);
        assert(numRead == 4);
        assert((new TextDecoder().decode(buf.subarray(0, 4))) === "a=1_");
        numRead = FS.read(stream, buf, 4, 4);
        assert(numRead == 4);
        assert((new TextDecoder().decode(buf)) == 'a=1_b=2_');

        // Test pread variant.
        stream = FS.open("readtestfile", "r");
        var extraBuf = new Uint8Array(8);
        numRead = FS.read(stream, extraBuf, 0, 4, 0);
        assert(numRead == 4);
        assert((new TextDecoder().decode(extraBuf.subarray(0, 4))) == 'a=1_');

        // Check that pread did not move the file offset (Offset begins at 0).
        var doubleBuf = new Uint8Array(8);
        var firstNumRead = FS.read(stream, doubleBuf, 0, 4);
        var secondNumRead = FS.read(stream, doubleBuf, 4, 4);
        assert(firstNumRead == 4 && secondNumRead == 4);
        assert((new TextDecoder().decode(doubleBuf)) == 'a=1_b=2_');

        // Check that full read works.
        stream = FS.open("readtestfile", "r");
        var fullBuf = new Uint8Array(8);
        numRead = FS.read(stream, fullBuf, 0, 8);
        assert(numRead == 8);
        assert((new TextDecoder().decode(fullBuf)) == 'a=1_b=2_');

        FS.close(stream);
        var ex;
        try {
            FS.read(stream, buf, 4, 4);
        } catch (err) {
            ex = err;
        }
        assert(ex.name === 'ErrnoError' && ex.errno == 8 /* EBADF */);
    );

    /********** test FS.rmdir() **********/
    EM_ASM(
        // Create multiple directories
        FS.mkdir('/dir1');
        FS.mkdir('/dir2');
    );

    struct stat s;
    stat("/dir1", &s);
    assert(S_ISDIR(s.st_mode));
    stat("/dir2", &s);
    assert(S_ISDIR(s.st_mode));

    EM_ASM(
        // Remove the multiple directories
        FS.rmdir('/dir1');
        FS.rmdir('/dir2');
    );

    int err = open("/dir1", O_RDWR);
    assert(err);
    err = open("/dir2", O_RDWR);
    assert(err);

    EM_ASM(    
        // Create a directory with a file inside it
        FS.mkdir('/test_dir');
        FS.writeFile('/test_dir/file.txt', 'Hello World!');

        // Attempt to remove the directory (should fail)
        var ex;
        try {
        FS.rmdir('/test_dir');
        } catch (err) {
        ex = err;
        }
        assert(ex.name === "ErrnoError" && ex.errno === 55 /* ENOTEMPTY */);

        // Remove the file and then the directory
        FS.unlink('/test_dir/file.txt');
        FS.rmdir('/test_dir');

        // Attempt to remove a non-existent directory (should fail)
        try {
        FS.rmdir('/non_existent_dir');
        } catch (err) {
        ex = err;
        }
        assert(ex.name === "ErrnoError" && ex.errno === 44 /* ENOEN */);
    );

    /********** test FS.close() **********/
    EM_ASM(
        FS.writeFile("closetestfile", 'a=1\nb=2\n');
        FS.mkdir("/testdir");
        var file = FS.open("closetestfile", "r");
        var error = FS.close(file);
        assert(!error);

        file = FS.open("/testdir", "r");
        error = FS.close(file);
        assert(!error);

        var ex;
        try {
            FS.close(file);
        } catch(err) {
            ex = err;
        }

        assert(ex.name === "ErrnoError" && ex.errno === 8 /* EBADF */);
    );

    /********** test FS.mknod() **********/
    EM_ASM(
        FS.mknod("mknodtest", 0100000 | 0777); /* S_IFREG | S_RWXU | S_RWXG | S_RWXO */

        FS.create("createtest", 0400); /* S_IRUSR */
    );
    struct stat stats;
    stat("mknodtest", &stats);

    assert(S_ISREG(stats.st_mode));
    assert(stats.st_mode & 0777);

    stat("createtest", &stats);
    assert(S_ISREG(stats.st_mode));
    assert(stats.st_mode & 0400);

<<<<<<< HEAD
    test_fs_mmap();
=======
    test_fs_truncate();
>>>>>>> a60507f4

    remove("mknodtest");
    remove("createtest");
    remove("testfile");
    remove("renametestfile");
    remove("readtestfile");
    remove("closetestfile");

    puts("success");
}<|MERGE_RESOLUTION|>--- conflicted
+++ resolved
@@ -5,7 +5,6 @@
 #include <assert.h>
 #include <fcntl.h>
 
-<<<<<<< HEAD
 void test_fs_mmap() {
     EM_ASM(
         FS.writeFile('mmaptest', 'a=1_b=2_');
@@ -36,46 +35,10 @@
         try {
             FS.munmap(mapped.ptr, 4);
         } catch (err) {
-=======
-void test_fs_truncate() {
-    EM_ASM(
-        FS.writeFile('truncatetest', 'a=1\nb=2\n');
-    );
-
-    struct stat s;
-    stat("truncatetest", &s);
-    assert(s.st_size == 8);
-
-    EM_ASM(
-        FS.truncate('truncatetest', 2);
-    );
-    stat("truncatetest", &s);
-    assert(s.st_size == 2);
-
-    EM_ASM(
-        FS.truncate('truncatetest', 10);
-    );
-    stat("truncatetest", &s);
-    assert(s.st_size == 10);
-
-    EM_ASM(
-        var truncateStream = FS.open('truncatetest', 'w');
-        FS.ftruncate(truncateStream.fd, 4);
-    );
-    stat("truncatetest", &s);
-    assert(s.st_size == 4);
-
-    EM_ASM(
-        var ex;
-        try {
-            FS.truncate('truncatetest', -10);
-        } catch(err) {
->>>>>>> a60507f4
-            ex = err;
-        }
-        assert(ex.name === "ErrnoError" && ex.errno === 28 /* EINVAL */);
-
-<<<<<<< HEAD
+            ex = err;
+        }
+        assert(ex.name === "ErrnoError" && ex.errno === 28 /* EINVAL */);
+
         FS.munmap(mapped.ptr, 12);
 
         // WasmFS correctly handles unmapping, while the legacy JS API does not.
@@ -97,7 +60,45 @@
     assert(strcmp(res, "a=1_b=2_:xyz") == 0);
 
     remove("mmaptest");
-=======
+}
+
+void test_fs_truncate() {
+    EM_ASM(
+        FS.writeFile('truncatetest', 'a=1\nb=2\n');
+    );
+
+    struct stat s;
+    stat("truncatetest", &s);
+    assert(s.st_size == 8);
+
+    EM_ASM(
+        FS.truncate('truncatetest', 2);
+    );
+    stat("truncatetest", &s);
+    assert(s.st_size == 2);
+
+    EM_ASM(
+        FS.truncate('truncatetest', 10);
+    );
+    stat("truncatetest", &s);
+    assert(s.st_size == 10);
+
+    EM_ASM(
+        var truncateStream = FS.open('truncatetest', 'w');
+        FS.ftruncate(truncateStream.fd, 4);
+    );
+    stat("truncatetest", &s);
+    assert(s.st_size == 4);
+
+    EM_ASM(
+        var ex;
+        try {
+            FS.truncate('truncatetest', -10);
+        } catch(err) {
+            ex = err;
+        }
+        assert(ex.name === "ErrnoError" && ex.errno === 28 /* EINVAL */);
+
         try {
             var truncateStream = FS.open('truncatetest', 'w');
             FS.ftruncate(truncateStream.fd, -10);
@@ -123,7 +124,6 @@
     );
 
     remove("truncatetest");
->>>>>>> a60507f4
 }
 
 int main() {
@@ -322,11 +322,8 @@
     assert(S_ISREG(stats.st_mode));
     assert(stats.st_mode & 0400);
 
-<<<<<<< HEAD
     test_fs_mmap();
-=======
     test_fs_truncate();
->>>>>>> a60507f4
 
     remove("mknodtest");
     remove("createtest");
