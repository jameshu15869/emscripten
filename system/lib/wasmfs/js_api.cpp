// Copyright 2022 The Emscripten Authors.  All rights reserved.
// Emscripten is available under two separate licenses, the MIT license and the
// University of Illinois/NCSA Open Source License.  Both these licenses can be
// found in the LICENSE file.

#include <dirent.h>
#include <syscall_arch.h>
#include <unistd.h>

#include "backend.h"
#include "file.h"
#include "paths.h"

using namespace wasmfs;

extern "C" {

__wasi_fd_t wasmfs_create_file(char* pathname, mode_t mode, backend_t backend);

// Copy the file specified by the pathname into JS.
// Return a pointer to the JS buffer in HEAPU8.
// The buffer will also contain the file length.
// Caller must free the returned pointer.
void* _wasmfs_read_file(char* path) {
  static_assert(sizeof(off_t) == 8, "File offset type must be 64-bit");

  struct stat file;
  int err = 0;
  err = stat(path, &file);
  if (err < 0) {
    emscripten_console_error("Fatal error in FS.readFile");
    abort();
  }

  // The function will return a pointer to a buffer with the file length in the
  // first 8 bytes. The remaining bytes will contain the buffer contents. This
  // allows the caller to use HEAPU8.subarray(buf + 8, buf + 8 + length).
  off_t size = file.st_size;
  uint8_t* result = (uint8_t*)malloc(size + sizeof(size));
  *(off_t*)result = size;

  int fd = open(path, O_RDONLY);
  if (fd < 0) {
    emscripten_console_error("Fatal error in FS.readFile");
    abort();
  }
  [[maybe_unused]] int numRead = pread(fd, result + sizeof(size), size, 0);
  // TODO: Generalize this so that it is thread-proof.
  // Must guarantee that the file size has not changed by the time it is read.
  assert(numRead == size);
  err = close(fd);
  if (err < 0) {
    emscripten_console_error("Fatal error in FS.readFile");
    abort();
  }

  return result;
}

// Writes to a file, possibly creating it, and returns the number of bytes
// written successfully. If the file already exists, appends to it.
int _wasmfs_write_file(char* pathname, char* data, size_t data_size) {
  auto parsedParent = path::parseParent(pathname);
  if (parsedParent.getError()) {
    return 0;
  }
  auto& [parent, childNameView] = parsedParent.getParentChild();
  std::string childName(childNameView);

  std::shared_ptr<File> child;
  {
    auto lockedParent = parent->locked();
    child = lockedParent.getChild(childName);
    if (!child) {
      // Lookup failed; try creating the file.
      child = lockedParent.insertDataFile(childName, 0777);
      if (!child) {
        // File creation failed; nothing else to do.
        return 0;
      }
    }
  }

  auto dataFile = child->dynCast<DataFile>();
  if (!dataFile) {
    // There is something here but it isn't a data file.
    return 0;
  }

  auto lockedFile = dataFile->locked();
  int err = lockedFile.open(O_WRONLY);
  if (err < 0) {
    emscripten_console_error("Fatal error in FS.writeFile");
    abort();
  }

  auto offset = lockedFile.getSize();
  auto result = lockedFile.write((uint8_t*)data, data_size, offset);
  if (result != __WASI_ERRNO_SUCCESS) {
    return 0;
  }

  err = lockedFile.close();
  if (err < 0) {
    emscripten_console_error("Fatal error in FS.writeFile");
    abort();
  }

  return data_size;
}

int _wasmfs_mkdir(char* path, int mode) {
  return __syscall_mkdirat(AT_FDCWD, (intptr_t)path, mode);
}

int _wasmfs_rmdir(char* path){ return __syscall_unlinkat(AT_FDCWD, (intptr_t)path, AT_REMOVEDIR); }

int _wasmfs_open(char* path, int flags, mode_t mode) {
  int err = __syscall_openat(AT_FDCWD, (intptr_t)path, flags, mode);
  if (err == -1) {
    return -errno;
  }
  return err;
}

int _wasmfs_unlink(char* path) {
  return __syscall_unlinkat(AT_FDCWD, (intptr_t)path, 0);
}

int _wasmfs_chdir(char* path) { return __syscall_chdir((intptr_t)path); }

int _wasmfs_symlink(char* old_path, char* new_path) {
  return __syscall_symlink((intptr_t)old_path, (intptr_t)new_path);
}

int _wasmfs_chmod(char* path, mode_t mode) {
  return __syscall_chmod((intptr_t)path, mode);
}

<<<<<<< HEAD
int _wasmfs_stat(char* path, struct stat* statBuf) {
  int err = __syscall_stat64((intptr_t)path, (intptr_t)statBuf);
  if (err == -1) {
    return errno;
  }
  return err;
}

int _wasmfs_lstat(char* path, struct stat* statBuf) {
  int err = __syscall_lstat64((intptr_t)path, (intptr_t)statBuf);
  if (err == -1) {
    return errno;
  }
  return err;
=======
int _wasmfs_fchmod(int fd, mode_t mode) {
  return __syscall_fchmod(fd, mode);
}

int _wasmfs_lchmod(char* path, mode_t mode) {
  return __syscall_fchmodat(AT_FDCWD, (intptr_t)path, mode, AT_SYMLINK_NOFOLLOW);
>>>>>>> afb705cd
}

int _wasmfs_close(int fd) {
  return __wasi_fd_close(fd);
}

// Helper method that identifies what a path is:
//   ENOENT - if nothing exists there
//   EISDIR - if it is a directory
//   EEXIST - if it is a normal file
int _wasmfs_identify(char* path) {
  struct stat file;
  int err = 0;
  err = stat(path, &file);
  if (err < 0) {
    return ENOENT;
  }
  if (S_ISDIR(file.st_mode)) {
    return EISDIR;
  }
  return EEXIST;
}

struct wasmfs_readdir_state {
  int i;
  int nentries;
  struct dirent** entries;
};

struct wasmfs_readdir_state* _wasmfs_readdir_start(char* path) {
  struct dirent** entries;
  int nentries = scandir(path, &entries, NULL, alphasort);
  if (nentries == -1) {
    return NULL;
  }
  struct wasmfs_readdir_state* state =
    (struct wasmfs_readdir_state*)malloc(sizeof(*state));
  if (state == NULL) {
    return NULL;
  }
  state->i = 0;
  state->nentries = nentries;
  state->entries = entries;
  return state;
}

const char* _wasmfs_readdir_get(struct wasmfs_readdir_state* state) {
  if (state->i < state->nentries) {
    return state->entries[state->i++]->d_name;
  }
  return NULL;
}

void _wasmfs_readdir_finish(struct wasmfs_readdir_state* state) {
  for (int i = 0; i < state->nentries; i++) {
    free(state->entries[i]);
  }
  free(state->entries);
  free(state);
}

} // extern "C"<|MERGE_RESOLUTION|>--- conflicted
+++ resolved
@@ -137,7 +137,6 @@
   return __syscall_chmod((intptr_t)path, mode);
 }
 
-<<<<<<< HEAD
 int _wasmfs_stat(char* path, struct stat* statBuf) {
   int err = __syscall_stat64((intptr_t)path, (intptr_t)statBuf);
   if (err == -1) {
@@ -152,14 +151,14 @@
     return errno;
   }
   return err;
-=======
+}
+
 int _wasmfs_fchmod(int fd, mode_t mode) {
   return __syscall_fchmod(fd, mode);
 }
 
 int _wasmfs_lchmod(char* path, mode_t mode) {
   return __syscall_fchmodat(AT_FDCWD, (intptr_t)path, mode, AT_SYMLINK_NOFOLLOW);
->>>>>>> afb705cd
 }
 
 int _wasmfs_close(int fd) {
