// Copyright 2022 The Emscripten Authors.  All rights reserved.
// Emscripten is available under two separate licenses, the MIT license and the
// University of Illinois/NCSA Open Source License.  Both these licenses can be
// found in the LICENSE file.

#include <dirent.h>
#include <syscall_arch.h>
#include <unistd.h>

#include "backend.h"
#include "file.h"
#include "paths.h"

// Some APIs return data using a thread-local allocation that is never freed.
// This is simpler and more efficient as it avoids the JS caller needing to free
// the allocation (which would have both the overhead of free, and also of a
// call back into wasm), but on the other hand it does mean more memory may be
// used. This seems a reasonable tradeoff as heavy workloads should ideally
// avoid the JS API anyhow.

using namespace wasmfs;

extern "C" {

// TODO: Replace forward declarations with #include <emscripten/wasmfs.h> and
// resolve wasmfs::backend_t namespace conflicts.
__wasi_fd_t wasmfs_create_file(char* pathname, mode_t mode, backend_t backend);
void wasmfs_flush(void);
int wasmfs_create_directory(char* path, int mode, backend_t backend);
int wasmfs_unmount(intptr_t path);

// Copy the file specified by the pathname into JS.
// Return a pointer to the JS buffer in HEAPU8.
// The buffer will also contain the file length.
// TODO: Use WasmFS ErrnoError handling instead of aborting on failure.
void* _wasmfs_read_file(char* path) {
  static_assert(sizeof(off_t) == 8, "File offset type must be 64-bit");

  struct stat file;
  int err = 0;
  err = stat(path, &file);
  if (err < 0) {
    emscripten_err("Fatal error in FS.readFile");
    abort();
  }

  // The function will return a pointer to a buffer with the file length in the
  // first 8 bytes. The remaining bytes will contain the buffer contents. This
  // allows the caller to use HEAPU8.subarray(buf + 8, buf + 8 + length).
  off_t size = file.st_size;

  static thread_local void* buffer = nullptr;
  buffer = realloc(buffer, size + sizeof(size));

  auto* result = (uint8_t*)buffer;
  *(off_t*)result = size;

  int fd = open(path, O_RDONLY);
  if (fd < 0) {
    emscripten_err("Fatal error in FS.readFile");
    abort();
  }
  [[maybe_unused]] int numRead = pread(fd, result + sizeof(size), size, 0);
  // TODO: Generalize this so that it is thread-proof.
  // Must guarantee that the file size has not changed by the time it is read.
  assert(numRead == size);
  err = close(fd);
  if (err < 0) {
    emscripten_err("Fatal error in FS.readFile");
    abort();
  }

  return result;
}

// Writes to a file, possibly creating it, and returns the number of bytes
// written successfully. If the file already exists, appends to it.
int _wasmfs_write_file(char* pathname, char* data, size_t data_size) {
  auto parsedParent = path::parseParent(pathname);
  if (parsedParent.getError()) {
    return 0;
  }
  auto& [parent, childNameView] = parsedParent.getParentChild();
  std::string childName(childNameView);

  std::shared_ptr<File> child;
  {
    auto lockedParent = parent->locked();
    child = lockedParent.getChild(childName);
    if (!child) {
      // Lookup failed; try creating the file.
      child = lockedParent.insertDataFile(childName, 0777);
      if (!child) {
        // File creation failed; nothing else to do.
        return 0;
      }
    }
  }

  auto dataFile = child->dynCast<DataFile>();
  if (!dataFile) {
    // There is something here but it isn't a data file.
    return 0;
  }

  auto lockedFile = dataFile->locked();
  int err = lockedFile.open(O_WRONLY);
  if (err < 0) {
    emscripten_err("Fatal error in FS.writeFile");
    abort();
  }

  auto offset = lockedFile.getSize();
  auto result = lockedFile.write((uint8_t*)data, data_size, offset);
  if (result != __WASI_ERRNO_SUCCESS) {
    return 0;
  }

  err = lockedFile.close();
  if (err < 0) {
    emscripten_err("Fatal error in FS.writeFile");
    abort();
  }

  return data_size;
}

int _wasmfs_mkdir(char* path, int mode) {
  return __syscall_mkdirat(AT_FDCWD, (intptr_t)path, mode);
}

int _wasmfs_rmdir(char* path) {
  return __syscall_unlinkat(AT_FDCWD, (intptr_t)path, AT_REMOVEDIR);
}

int _wasmfs_open(char* path, int flags, mode_t mode) {
  return __syscall_openat(AT_FDCWD, (intptr_t)path, flags, mode);
}

int _wasmfs_allocate(int fd, off_t offset, off_t len) {
  return __syscall_fallocate(fd, 0, offset, len);
}

int _wasmfs_mknod(char* path, mode_t mode, dev_t dev) {
  return __syscall_mknodat(AT_FDCWD, (intptr_t)path, mode, dev);
}

int _wasmfs_unlink(char* path) {
  return __syscall_unlinkat(AT_FDCWD, (intptr_t)path, 0);
}

int _wasmfs_chdir(char* path) { return __syscall_chdir((intptr_t)path); }

int _wasmfs_symlink(char* old_path, char* new_path) {
  return __syscall_symlink((intptr_t)old_path, (intptr_t)new_path);
}

intptr_t _wasmfs_readlink(char* path) {
  static thread_local void* readBuf = nullptr;
  readBuf = realloc(readBuf, PATH_MAX);
  int bytes =
    __syscall_readlinkat(AT_FDCWD, (intptr_t)path, (intptr_t)readBuf, PATH_MAX);
  if (bytes < 0) {
    return bytes;
  }
  ((char*)readBuf)[bytes] = '\0';
  return (intptr_t)readBuf;
}

int _wasmfs_write(int fd, void* buf, size_t count) {
  __wasi_ciovec_t iovs[1];
  iovs[0].buf = (uint8_t*)buf;
  iovs[0].buf_len = count;

  __wasi_size_t numBytes;
  __wasi_errno_t err = __wasi_fd_write(fd, iovs, 1, &numBytes);
  if (err) {
    return -err;
  }
  return numBytes;
}

int _wasmfs_pwrite(int fd, void* buf, size_t count, off_t offset) {
  __wasi_ciovec_t iovs[1];
  iovs[0].buf = (uint8_t*)buf;
  iovs[0].buf_len = count;

  __wasi_size_t numBytes;
  __wasi_errno_t err = __wasi_fd_pwrite(fd, iovs, 1, offset, &numBytes);
  if (err) {
    return -err;
  }
  return numBytes;
}

int _wasmfs_chmod(char* path, mode_t mode) {
  return __syscall_chmod((intptr_t)path, mode);
}

int _wasmfs_fchmod(int fd, mode_t mode) { return __syscall_fchmod(fd, mode); }

int _wasmfs_lchmod(char* path, mode_t mode) {
  return __syscall_fchmodat(
    AT_FDCWD, (intptr_t)path, mode, AT_SYMLINK_NOFOLLOW);
}

int _wasmfs_llseek(int fd, off_t offset, int whence) {
  __wasi_filesize_t newOffset;
  int err = __wasi_fd_seek(fd, offset, whence, &newOffset);
  if (err > 0) {
    return -err;
  }
  return newOffset;
}

int _wasmfs_rename(char* oldpath, char* newpath) {
  return __syscall_renameat(
    AT_FDCWD, (intptr_t)oldpath, AT_FDCWD, (intptr_t)newpath);
}

int _wasmfs_read(int fd, void* buf, size_t count) {
  __wasi_iovec_t iovs[1];
  iovs[0].buf = (uint8_t*)buf;
  iovs[0].buf_len = count;

  __wasi_size_t numBytes;
  __wasi_errno_t err = __wasi_fd_read(fd, iovs, 1, &numBytes);
  if (err) {
    return -err;
  }
  return numBytes;
}

int _wasmfs_pread(int fd, void* buf, size_t count, off_t offset) {
  __wasi_iovec_t iovs[1];
  iovs[0].buf = (uint8_t*)buf;
  iovs[0].buf_len = count;

  __wasi_size_t numBytes;
  __wasi_errno_t err = __wasi_fd_pread(fd, iovs, 1, offset, &numBytes);
  if (err) {
    return -err;
  }
  return numBytes;
}

int _wasmfs_truncate(char* path, off_t length) {
  return __syscall_truncate64((intptr_t)path, length);
}

int _wasmfs_ftruncate(int fd, off_t length) {
  return __syscall_ftruncate64(fd, length);
}

int _wasmfs_close(int fd) { return __wasi_fd_close(fd); }

int _wasmfs_utime(char* path, long atime_ms, long mtime_ms) {
  struct timespec times[2];
  times[0].tv_sec = atime_ms / 1000;
  times[0].tv_nsec = (atime_ms % 1000) * 1000000;
  times[1].tv_sec = mtime_ms / 1000;
  times[1].tv_nsec = (mtime_ms % 1000) * 1000000;

  return __syscall_utimensat(AT_FDCWD, (intptr_t)path, (intptr_t)times, 0);
};

int _wasmfs_stat(char* path, struct stat* statBuf) {
  return __syscall_stat64((intptr_t)path, (intptr_t)statBuf);
}

int _wasmfs_lstat(char* path, struct stat* statBuf) {
  return __syscall_lstat64((intptr_t)path, (intptr_t)statBuf);
}

<<<<<<< HEAD
int _wasmfs_syncfs() {
  wasmfs_flush();
  return 0;
}

// The legacy JS API requires a mountpoint to already exist, so  WasmFS will attempt to remove 
// the target directory if it exists before replacing it with a mounted directory.
=======
// The legacy JS API requires a mountpoint to already exist, so  WasmFS will
// attempt to remove the target directory if it exists before replacing it with
// a mounted directory.
>>>>>>> 2384d4e1
int _wasmfs_mount(char* path, wasmfs::backend_t created_backend) {
  int err = __syscall_rmdir((intptr_t)path);

  // The legacy JS API mount requires the directory to already exist, but we
  // will also allow it to be missing.
  if (err && err != -ENOENT) {
    return err;
  }

  return wasmfs_create_directory(path, 0777, created_backend);
}

// WasmFS will always remove the mounted directory, regardless of if the
// directory existed before.
int _wasmfs_unmount(char* path) { return wasmfs_unmount((intptr_t)path); }

// Helper method that identifies what a path is:
//   ENOENT - if nothing exists there
//   EISDIR - if it is a directory
//   EEXIST - if it is a normal file
int _wasmfs_identify(char* path) {
  struct stat file;
  int err = 0;
  err = stat(path, &file);
  if (err < 0) {
    return ENOENT;
  }
  if (S_ISDIR(file.st_mode)) {
    return EISDIR;
  }
  return EEXIST;
}

struct wasmfs_readdir_state {
  int i;
  int nentries;
  struct dirent** entries;
};

struct wasmfs_readdir_state* _wasmfs_readdir_start(char* path) {
  struct dirent** entries;
  int nentries = scandir(path, &entries, NULL, alphasort);
  if (nentries == -1) {
    return NULL;
  }
  struct wasmfs_readdir_state* state =
    (struct wasmfs_readdir_state*)malloc(sizeof(*state));
  if (state == NULL) {
    return NULL;
  }
  state->i = 0;
  state->nentries = nentries;
  state->entries = entries;
  return state;
}

const char* _wasmfs_readdir_get(struct wasmfs_readdir_state* state) {
  if (state->i < state->nentries) {
    return state->entries[state->i++]->d_name;
  }
  return NULL;
}

void _wasmfs_readdir_finish(struct wasmfs_readdir_state* state) {
  for (int i = 0; i < state->nentries; i++) {
    free(state->entries[i]);
  }
  free(state->entries);
  free(state);
}

char* _wasmfs_get_cwd(void) {
  // TODO: PATH_MAX is 4K atm, so it might be good to reduce this somehow.
  static thread_local void* path = nullptr;
  path = realloc(path, PATH_MAX);
  return getcwd((char*)path, PATH_MAX);
}

} // extern "C"<|MERGE_RESOLUTION|>--- conflicted
+++ resolved
@@ -272,19 +272,14 @@
   return __syscall_lstat64((intptr_t)path, (intptr_t)statBuf);
 }
 
-<<<<<<< HEAD
 int _wasmfs_syncfs() {
   wasmfs_flush();
   return 0;
 }
 
-// The legacy JS API requires a mountpoint to already exist, so  WasmFS will attempt to remove 
-// the target directory if it exists before replacing it with a mounted directory.
-=======
 // The legacy JS API requires a mountpoint to already exist, so  WasmFS will
 // attempt to remove the target directory if it exists before replacing it with
 // a mounted directory.
->>>>>>> 2384d4e1
 int _wasmfs_mount(char* path, wasmfs::backend_t created_backend) {
   int err = __syscall_rmdir((intptr_t)path);
 
