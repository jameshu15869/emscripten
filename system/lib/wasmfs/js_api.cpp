// Copyright 2022 The Emscripten Authors.  All rights reserved.
// Emscripten is available under two separate licenses, the MIT license and the
// University of Illinois/NCSA Open Source License.  Both these licenses can be
// found in the LICENSE file.

#include <dirent.h>
#include <syscall_arch.h>
#include <unistd.h>

#include "backend.h"
#include "file.h"
#include "paths.h"

// Some APIs return data using a thread-local allocation that is never freed.
// This is simpler and more efficient as it avoids the JS caller needing to free
// the allocation (which would have both the overhead of free, and also of a
// call back into wasm), but on the other hand it does mean more memory may be
// used. This seems a reasonable tradeoff as heavy workloads should ideally
// avoid the JS API anyhow.

using namespace wasmfs;

extern "C" {

__wasi_fd_t wasmfs_create_file(char* pathname, mode_t mode, backend_t backend);

// Copy the file specified by the pathname into JS.
// Return a pointer to the JS buffer in HEAPU8.
// The buffer will also contain the file length.
void* _wasmfs_read_file(char* path) {
  static_assert(sizeof(off_t) == 8, "File offset type must be 64-bit");

  struct stat file;
  int err = 0;
  err = stat(path, &file);
  if (err < 0) {
    emscripten_console_error("Fatal error in FS.readFile");
    abort();
  }

  // The function will return a pointer to a buffer with the file length in the
  // first 8 bytes. The remaining bytes will contain the buffer contents. This
  // allows the caller to use HEAPU8.subarray(buf + 8, buf + 8 + length).
  off_t size = file.st_size;

  static thread_local void* buffer = nullptr;
  buffer = realloc(buffer, size + sizeof(size));

  auto* result = (uint8_t*)buffer;
  *(off_t*)result = size;

  int fd = open(path, O_RDONLY);
  if (fd < 0) {
    emscripten_console_error("Fatal error in FS.readFile");
    abort();
  }
  [[maybe_unused]] int numRead = pread(fd, result + sizeof(size), size, 0);
  // TODO: Generalize this so that it is thread-proof.
  // Must guarantee that the file size has not changed by the time it is read.
  assert(numRead == size);
  err = close(fd);
  if (err < 0) {
    emscripten_console_error("Fatal error in FS.readFile");
    abort();
  }

  return result;
}

// Writes to a file, possibly creating it, and returns the number of bytes
// written successfully. If the file already exists, appends to it.
int _wasmfs_write_file(char* pathname, char* data, size_t data_size) {
  auto parsedParent = path::parseParent(pathname);
  if (parsedParent.getError()) {
    return 0;
  }
  auto& [parent, childNameView] = parsedParent.getParentChild();
  std::string childName(childNameView);

  std::shared_ptr<File> child;
  {
    auto lockedParent = parent->locked();
    child = lockedParent.getChild(childName);
    if (!child) {
      // Lookup failed; try creating the file.
      child = lockedParent.insertDataFile(childName, 0777);
      if (!child) {
        // File creation failed; nothing else to do.
        return 0;
      }
    }
  }

  auto dataFile = child->dynCast<DataFile>();
  if (!dataFile) {
    // There is something here but it isn't a data file.
    return 0;
  }

  auto lockedFile = dataFile->locked();
  int err = lockedFile.open(O_WRONLY);
  if (err < 0) {
    emscripten_console_error("Fatal error in FS.writeFile");
    abort();
  }

  auto offset = lockedFile.getSize();
  auto result = lockedFile.write((uint8_t*)data, data_size, offset);
  if (result != __WASI_ERRNO_SUCCESS) {
    return 0;
  }

  err = lockedFile.close();
  if (err < 0) {
    emscripten_console_error("Fatal error in FS.writeFile");
    abort();
  }

  return data_size;
}

int _wasmfs_mkdir(char* path, int mode) {
  return __syscall_mkdirat(AT_FDCWD, (intptr_t)path, mode);
}

int _wasmfs_rmdir(char* path){ return __syscall_unlinkat(AT_FDCWD, (intptr_t)path, AT_REMOVEDIR); }

int _wasmfs_open(char* path, int flags, mode_t mode) {
  int err = __syscall_openat(AT_FDCWD, (intptr_t)path, flags, mode);
  if (err == -1) {
    return -errno;
  }
  return err;
}

int _wasmfs_mknod(char* path, mode_t mode, dev_t dev) {
  int err = __syscall_mknodat(AT_FDCWD, (intptr_t)path, mode, dev);
  if (err == -1) {
    return errno;
  }
  return err;
}

int _wasmfs_unlink(char* path) {
  return __syscall_unlinkat(AT_FDCWD, (intptr_t)path, 0);
}

int _wasmfs_chdir(char* path) { return __syscall_chdir((intptr_t)path); }

int _wasmfs_symlink(char* old_path, char* new_path) {
  return __syscall_symlink((intptr_t)old_path, (intptr_t)new_path);
}

<<<<<<< HEAD
int _wasmfs_readlink(char* path, char* buf, size_t bufsiz) {
  int err = __syscall_readlinkat(AT_FDCWD, (intptr_t)path, (intptr_t)buf, bufsiz);
  printf("'%s' points to '%.*s'\n", "Link", (int) err, buf);
  if (err == -1) {
    return errno;
  }
  return err;
=======
int _wasmfs_write(int fd, void *buf, size_t count) {
  __wasi_ciovec_t iovs[1];
  iovs[0].buf = (uint8_t*)buf;
  iovs[0].buf_len = count;

  __wasi_size_t numBytes;
  __wasi_errno_t err = __wasi_fd_write(fd, iovs, 1, &numBytes);
  if (err) {
    return -err;
  }
  return numBytes;
}

int _wasmfs_pwrite(int fd, void *buf, size_t count, off_t offset) {
  __wasi_ciovec_t iovs[1];
  iovs[0].buf = (uint8_t*)buf;
  iovs[0].buf_len = count;

  __wasi_size_t numBytes;
  __wasi_errno_t err = __wasi_fd_pwrite(fd, iovs, 1, offset, &numBytes);
  if (err) {
    return -err;
  }
  return numBytes;
>>>>>>> 8f2dfeb4
}

int _wasmfs_chmod(char* path, mode_t mode) {
  return __syscall_chmod((intptr_t)path, mode);
}

int _wasmfs_fchmod(int fd, mode_t mode) {
  return __syscall_fchmod(fd, mode);
}

int _wasmfs_lchmod(char* path, mode_t mode) {
  return __syscall_fchmodat(AT_FDCWD, (intptr_t)path, mode, AT_SYMLINK_NOFOLLOW);
}

int _wasmfs_rename(char* oldpath, char* newpath) {
  int err = __syscall_renameat(AT_FDCWD, (intptr_t)oldpath, AT_FDCWD, (intptr_t)newpath);
  if (err == -1) {
    return errno;
  }
  return err;
};

int _wasmfs_read(int fd, void *buf, size_t count) {
  __wasi_iovec_t iovs[1];
  iovs[0].buf = (uint8_t *)buf;
  iovs[0].buf_len = count;

  __wasi_size_t numBytes;
  __wasi_errno_t err = __wasi_fd_read(fd, iovs, 1, &numBytes);
  if (err) {
    return -err;
  }
  return numBytes;
}

int _wasmfs_pread(int fd, void *buf, size_t count, off_t offset) {
  __wasi_iovec_t iovs[1];
  iovs[0].buf = (uint8_t *)buf;
  iovs[0].buf_len = count;

  __wasi_size_t numBytes;
  __wasi_errno_t err = __wasi_fd_pread(fd, iovs, 1, offset, &numBytes);
  if (err) {
    return -err;
  }
  return numBytes;
}

int _wasmfs_close(int fd) {
  return __wasi_fd_close(fd);
}

int _wasmfs_stat(char* path, struct stat* statBuf) {
  int err = __syscall_stat64((intptr_t)path, (intptr_t)statBuf);
  if (err == -1) {
    return errno;
  }
  return err;
}

int _wasmfs_lstat(char* path, struct stat* statBuf) {
  int err = __syscall_lstat64((intptr_t)path, (intptr_t)statBuf);
  if (err == -1) {
    return errno;
  }
  return err;
}

// Helper method that identifies what a path is:
//   ENOENT - if nothing exists there
//   EISDIR - if it is a directory
//   EEXIST - if it is a normal file
int _wasmfs_identify(char* path) {
  struct stat file;
  int err = 0;
  err = stat(path, &file);
  if (err < 0) {
    return ENOENT;
  }
  if (S_ISDIR(file.st_mode)) {
    return EISDIR;
  }
  return EEXIST;
}

struct wasmfs_readdir_state {
  int i;
  int nentries;
  struct dirent** entries;
};

struct wasmfs_readdir_state* _wasmfs_readdir_start(char* path) {
  struct dirent** entries;
  int nentries = scandir(path, &entries, NULL, alphasort);
  if (nentries == -1) {
    return NULL;
  }
  struct wasmfs_readdir_state* state =
    (struct wasmfs_readdir_state*)malloc(sizeof(*state));
  if (state == NULL) {
    return NULL;
  }
  state->i = 0;
  state->nentries = nentries;
  state->entries = entries;
  return state;
}

const char* _wasmfs_readdir_get(struct wasmfs_readdir_state* state) {
  if (state->i < state->nentries) {
    return state->entries[state->i++]->d_name;
  }
  return NULL;
}

void _wasmfs_readdir_finish(struct wasmfs_readdir_state* state) {
  for (int i = 0; i < state->nentries; i++) {
    free(state->entries[i]);
  }
  free(state->entries);
  free(state);
}

char* _wasmfs_get_cwd(void) {
  // TODO: PATH_MAX is 4K atm, so it might be good to reduce this somehow.
  static thread_local void* path = nullptr;
  path = realloc(path, PATH_MAX);
  return getcwd((char*)path, PATH_MAX);
}

} // extern "C"<|MERGE_RESOLUTION|>--- conflicted
+++ resolved
@@ -151,7 +151,6 @@
   return __syscall_symlink((intptr_t)old_path, (intptr_t)new_path);
 }
 
-<<<<<<< HEAD
 int _wasmfs_readlink(char* path, char* buf, size_t bufsiz) {
   int err = __syscall_readlinkat(AT_FDCWD, (intptr_t)path, (intptr_t)buf, bufsiz);
   printf("'%s' points to '%.*s'\n", "Link", (int) err, buf);
@@ -159,7 +158,8 @@
     return errno;
   }
   return err;
-=======
+}
+
 int _wasmfs_write(int fd, void *buf, size_t count) {
   __wasi_ciovec_t iovs[1];
   iovs[0].buf = (uint8_t*)buf;
@@ -184,7 +184,6 @@
     return -err;
   }
   return numBytes;
->>>>>>> 8f2dfeb4
 }
 
 int _wasmfs_chmod(char* path, mode_t mode) {
