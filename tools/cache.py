# Copyright 2013 The Emscripten Authors.  All rights reserved.
# Emscripten is available under two separate licenses, the MIT license and the
# University of Illinois/NCSA Open Source License.  Both these licenses can be
# found in the LICENSE file.

"""Permanent cache for system libraries and ports.
"""

import contextlib
import logging
import os
from pathlib import Path

from . import filelock, config, utils
from .settings import settings

logger = logging.getLogger('cache')


acquired_count = 0
cachedir = None
cachelock = None
cachelock_name = None


def acquire_cache_lock(reason):
  global acquired_count
  if config.FROZEN_CACHE:
    # Raise an exception here rather than exit_with_error since in practice this
    # should never happen
    raise Exception('Attempt to lock the cache but FROZEN_CACHE is set')

  if acquired_count == 0:
    logger.debug(f'PID {os.getpid()} acquiring multiprocess file lock to Emscripten cache at {cachedir}')
    assert 'EM_CACHE_IS_LOCKED' not in os.environ, f'attempt to lock the cache while a parent process is holding the lock ({reason})'
    try:
      cachelock.acquire(60)
    except filelock.Timeout:
      logger.warning(f'Accessing the Emscripten cache at "{cachedir}" (for "{reason}") is taking a long time, another process should be writing to it. If there are none and you suspect this process has deadlocked, try deleting the lock file "{cachelock_name}" and try again. If this occurs deterministically, consider filing a bug.')
      cachelock.acquire()

    os.environ['EM_CACHE_IS_LOCKED'] = '1'
    logger.debug('done')
  acquired_count += 1


def release_cache_lock():
  global acquired_count
  acquired_count -= 1
  assert acquired_count >= 0, "Called release more times than acquire"
  if acquired_count == 0:
    assert os.environ['EM_CACHE_IS_LOCKED'] == '1'
    del os.environ['EM_CACHE_IS_LOCKED']
    cachelock.release()
    logger.debug(f'PID {os.getpid()} released multiprocess file lock to Emscripten cache at {cachedir}')


@contextlib.contextmanager
def lock(reason):
  """A context manager that performs actions in the given directory."""
  acquire_cache_lock(reason)
  try:
    yield
  finally:
    release_cache_lock()


def ensure():
  utils.safe_ensure_dirs(cachedir)


def erase():
  with lock('erase'):
    # Delete everything except the lockfile itself
    utils.delete_contents(cachedir, exclude=[os.path.basename(cachelock_name)])


def get_path(name):
  return Path(cachedir, name)


def get_sysroot(absolute):
  if absolute:
    return os.path.join(cachedir, 'sysroot')
  return 'sysroot'


def get_include_dir(*parts):
  return str(get_sysroot_dir('include', *parts))


def get_sysroot_dir(*parts):
  return str(Path(get_sysroot(absolute=True), *parts))


def get_lib_dir(absolute, varies=True):
  path = Path(get_sysroot(absolute=absolute), 'lib')
  if settings.MEMORY64:
    path = Path(path, 'wasm64-emscripten')
  else:
    path = Path(path, 'wasm32-emscripten')
  if not varies:
    return path
  # if relevant, use a subdir of the cache
  subdir = []
  if settings.LTO:
    if settings.LTO == 'thin':
      subdir.append('thinlto')
    else:
      subdir.append('lto')
  if settings.RELOCATABLE:
    subdir.append('pic')
  if subdir:
    path = Path(path, '-'.join(subdir))
  return path


def get_lib_name(name, varies=True, absolute=False):
  return str(get_lib_dir(absolute=absolute, varies=varies).joinpath(name))


def erase_lib(name):
  erase_file(get_lib_name(name))


<<<<<<< HEAD
  def get_lib_name(self, name, varies=True, absolute=False):
    return str(self.get_lib_dir(absolute=absolute, varies=varies).joinpath(name))

  def erase_lib(self, name):
    self.erase_file(self.get_lib_name(name))

  def erase_file(self, shortname):
    with self.lock('erase: ' + shortname):
      name = Path(self.dirname, shortname)
      if name.exists():
        logger.info(f'deleting cached file: {name}')
        utils.delete_file(name)

  def get_lib(self, libname, *args, **kwargs):
    name = self.get_lib_name(libname)
    return self.get(name, *args, **kwargs)

  # Request a cached file. If it isn't in the cache, it will be created with
  # the given creator function
  def get(self, shortname, creator, what=None, force=False, quiet=False, deferred=False):
    cachename = Path(self.dirname, shortname)
    # Check for existence before taking the lock in case we can avoid the
    # lock completely.
    if cachename.exists() and not force:
      return str(cachename)

    if config.FROZEN_CACHE:
      # Raise an exception here rather than exit_with_error since in practice this
      # should never happen
      raise Exception(f'FROZEN_CACHE is set, but cache file is missing: "{shortname}" (in cache root path "{self.dirname}")')

    with self.lock(shortname):
      if cachename.exists() and not force:
        return str(cachename)
      if what is None:
        if shortname.endswith(('.bc', '.so', '.a')):
          what = 'system library'
        else:
          what = 'system asset'
      message = f'generating {what}: "{cachename}"'
      logger.info(message)
      utils.safe_ensure_dirs(cachename.parent)
      creator(str(cachename))
      if not deferred:
        assert cachename.exists()
      if not quiet:
        logger.info(' - ok')

    return str(cachename)
=======
def erase_file(shortname):
  with lock('erase: ' + shortname):
    name = Path(cachedir, shortname)
    if name.exists():
      logger.info(f'deleting cached file: {name}')
      utils.delete_file(name)


def get_lib(libname, *args, **kwargs):
  name = get_lib_name(libname)
  return get(name, *args, **kwargs)


# Request a cached file. If it isn't in the cache, it will be created with
# the given creator function
def get(shortname, creator, what=None, force=False, quiet=False):
  cachename = Path(cachedir, shortname)
  # Check for existence before taking the lock in case we can avoid the
  # lock completely.
  if cachename.exists() and not force:
    return str(cachename)

  if config.FROZEN_CACHE:
    # Raise an exception here rather than exit_with_error since in practice this
    # should never happen
    raise Exception(f'FROZEN_CACHE is set, but cache file is missing: "{shortname}" (in cache root path "{cachedir}")')

  with lock(shortname):
    if cachename.exists() and not force:
      return str(cachename)
    if what is None:
      if shortname.endswith(('.bc', '.so', '.a')):
        what = 'system library'
      else:
        what = 'system asset'
    message = f'generating {what}: {shortname}... (this will be cached in "{cachename}" for subsequent builds)'
    logger.info(message)
    utils.safe_ensure_dirs(cachename.parent)
    creator(str(cachename))
    assert cachename.exists()
    if not quiet:
      logger.info(' - ok')

  return str(cachename)


def setup(dirname):
  global cachedir, cachelock, cachelock_name
  # figure out the root directory for all caching
  cachedir = Path(dirname).resolve()

  # since the lock itself lives inside the cache directory we need to ensure it
  # exists.
  ensure()
  cachelock_name = Path(cachedir, 'cache.lock')
  cachelock = filelock.FileLock(cachelock_name)
>>>>>>> 21509eeb
<|MERGE_RESOLUTION|>--- conflicted
+++ resolved
@@ -123,57 +123,6 @@
   erase_file(get_lib_name(name))
 
 
-<<<<<<< HEAD
-  def get_lib_name(self, name, varies=True, absolute=False):
-    return str(self.get_lib_dir(absolute=absolute, varies=varies).joinpath(name))
-
-  def erase_lib(self, name):
-    self.erase_file(self.get_lib_name(name))
-
-  def erase_file(self, shortname):
-    with self.lock('erase: ' + shortname):
-      name = Path(self.dirname, shortname)
-      if name.exists():
-        logger.info(f'deleting cached file: {name}')
-        utils.delete_file(name)
-
-  def get_lib(self, libname, *args, **kwargs):
-    name = self.get_lib_name(libname)
-    return self.get(name, *args, **kwargs)
-
-  # Request a cached file. If it isn't in the cache, it will be created with
-  # the given creator function
-  def get(self, shortname, creator, what=None, force=False, quiet=False, deferred=False):
-    cachename = Path(self.dirname, shortname)
-    # Check for existence before taking the lock in case we can avoid the
-    # lock completely.
-    if cachename.exists() and not force:
-      return str(cachename)
-
-    if config.FROZEN_CACHE:
-      # Raise an exception here rather than exit_with_error since in practice this
-      # should never happen
-      raise Exception(f'FROZEN_CACHE is set, but cache file is missing: "{shortname}" (in cache root path "{self.dirname}")')
-
-    with self.lock(shortname):
-      if cachename.exists() and not force:
-        return str(cachename)
-      if what is None:
-        if shortname.endswith(('.bc', '.so', '.a')):
-          what = 'system library'
-        else:
-          what = 'system asset'
-      message = f'generating {what}: "{cachename}"'
-      logger.info(message)
-      utils.safe_ensure_dirs(cachename.parent)
-      creator(str(cachename))
-      if not deferred:
-        assert cachename.exists()
-      if not quiet:
-        logger.info(' - ok')
-
-    return str(cachename)
-=======
 def erase_file(shortname):
   with lock('erase: ' + shortname):
     name = Path(cachedir, shortname)
@@ -189,7 +138,7 @@
 
 # Request a cached file. If it isn't in the cache, it will be created with
 # the given creator function
-def get(shortname, creator, what=None, force=False, quiet=False):
+def get(shortname, creator, what=None, force=False, quiet=False, deferred=False):
   cachename = Path(cachedir, shortname)
   # Check for existence before taking the lock in case we can avoid the
   # lock completely.
@@ -213,7 +162,8 @@
     logger.info(message)
     utils.safe_ensure_dirs(cachename.parent)
     creator(str(cachename))
-    assert cachename.exists()
+    if not deferred:
+      assert cachename.exists()
     if not quiet:
       logger.info(' - ok')
 
@@ -229,5 +179,4 @@
   # exists.
   ensure()
   cachelock_name = Path(cachedir, 'cache.lock')
-  cachelock = filelock.FileLock(cachelock_name)
->>>>>>> 21509eeb
+  cachelock = filelock.FileLock(cachelock_name)