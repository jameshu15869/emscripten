--- conflicted
+++ resolved
@@ -1860,14 +1860,15 @@
   0: 'i',
   1: 'd',
   2: 'f',
-  3: 'v'
+  3: 'F',
+  4: 'I',
+  5: 'v'
 };
 
 var ASM_FLOAT_ZERO = null; // TODO: share the entire node?
 
 function detectType(node, asmInfo, inVarDef) {
   // for params, +x vs x|0, for vars, 0.0 vs 0
-<<<<<<< HEAD
   switch (node[0]) {
     case 'num': {
       if (node[1].toString().indexOf('.') >= 0) return ASM_DOUBLE;
@@ -1882,7 +1883,14 @@
       break;
     }
     case 'call': {
-      if (node[1][0] === 'name' && node[1][1] === 'Math_fround') return ASM_FLOAT;
+      if (node[1][0] === 'name') {
+        switch (node[1][1]) {
+          case 'Math_fround':    return ASM_FLOAT;
+          case 'SIMD_float32x4': return ASM_FLOAT32X4;
+          case 'SIMD_int32x4':   return ASM_INT32X4;
+          default: break;
+        }
+      }
       return ASM_NONE;
     }
     case 'name': {
@@ -1921,25 +1929,6 @@
       if (!parseHeap(node[1][1])) return ASM_NONE;
       return parseHeapTemp.float ? ASM_DOUBLE : ASM_INT; // XXX ASM_FLOAT?
     }
-=======
-  if (node[0] === 'num' && node[1].toString().indexOf('.') >= 0) return ASM_DOUBLE;
-  if (node[0] === 'unary-prefix') return ASM_DOUBLE;
-  if (node[0] === 'call' && node[1][0] === 'name') {
-    switch (node[1][1]) {
-      case 'Math_fround':    return ASM_FLOAT;
-      case 'SIMD_float32x4': return ASM_FLOAT32X4;
-      case 'SIMD_int32x4':   return ASM_INT32X4;
-      default: break;
-    }
-  }
-  if (asmInfo && node[0] == 'name') return getAsmType(node[1], asmInfo);
-  if (node[0] === 'name') {
-    if (!inVarDef) return ASM_NONE;
-    // We are in a variable definition, where Math_fround(0) optimized into a global constant becomes f0 = Math_fround(0)
-    if (!ASM_FLOAT_ZERO) ASM_FLOAT_ZERO = node[1];
-    else assert(ASM_FLOAT_ZERO === node[1]);
-    return ASM_FLOAT;
->>>>>>> f070262e
   }
   assert(0 , 'horrible ' + JSON.stringify(node));
 }
